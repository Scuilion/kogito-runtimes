--- conflicted
+++ resolved
@@ -2967,11 +2967,7 @@
                 }
                 // remove the "then" keyword and any subsequent spaces and line breaks
                 // keep indendation of 1st non-blank line
-<<<<<<< HEAD
-                chunk = chunk.replaceFirst( "^then\\s*[\\r\\n]?", "" );
-=======
                 chunk = chunk.replaceFirst( "^then\\s*[\\r\\n]", "" );
->>>>>>> df547eee
             }
             rule.rhs( chunk );
 
@@ -3137,9 +3133,6 @@
             if ( state.failed ) return;
 
             if ( state.backtracking == 0 ) {
-<<<<<<< HEAD
-                annotation.keyValue( key != null ? key : "value", value );
-=======
                 String actKey = key != null ? key : "value";
                 String actVal = annotation.getDescr().getValue( actKey );
                 if( actVal != null ){
@@ -3147,7 +3140,6 @@
                     value = "\"" + AnnotationDescr.unquote( actVal ) + AnnotationDescr.unquote( value ) + "\"";
                 }
                 annotation.keyValue( actKey, value );
->>>>>>> df547eee
             }
 
         } catch ( RecognitionException re ) {
