/*
 * Copyright 2005 JBoss Inc
 *
 * Licensed under the Apache License, Version 2.0 (the "License");
 * you may not use this file except in compliance with the License.
 * You may obtain a copy of the License at
 *
 *      http://www.apache.org/licenses/LICENSE-2.0
 *
 * Unless required by applicable law or agreed to in writing, software
 * distributed under the License is distributed on an "AS IS" BASIS,
 * WITHOUT WARRANTIES OR CONDITIONS OF ANY KIND, either express or implied.
 * See the License for the specific language governing permissions and
 * limitations under the License.
 */

package org.drools.rule.builder.dialect.mvel;

import java.util.ArrayList;
import java.util.Collection;
import java.util.Collections;
import java.util.HashMap;
import java.util.HashSet;
import java.util.List;
import java.util.Map;
import java.util.Map.Entry;
import java.util.Set;

import org.antlr.runtime.RecognitionException;
import org.drools.compiler.BoundIdentifiers;
import org.drools.definition.rule.Rule;
import org.drools.rule.builder.PackageBuildContext;
import org.drools.runtime.rule.RuleContext;
import org.drools.spi.KnowledgeHelper;
import org.mvel2.MVEL;
import org.mvel2.ParserConfiguration;
import org.mvel2.ParserContext;
import org.mvel2.compiler.ExecutableStatement;
import org.mvel2.compiler.ExpressionCompiler;
import org.mvel2.util.ParseTools;
import org.mvel2.util.PropertyTools;

/**
 * Expression analyzer.
 */
public class MVELExprAnalyzer {

    public MVELExprAnalyzer() {
        // intentionally left blank.
    }

    // ------------------------------------------------------------
    // Instance methods
    // ------------------------------------------------------------

    /**
     * Analyze an expression.
     * 
     * @param expr
     *            The expression to analyze.
     * @param availDecls
     *            Total set of declarations available.
     * 
     * @return The <code>Set</code> of declarations used by the expression.
     * @throws RecognitionException 
     *             If an error occurs in the parser.
     */
    public MVELAnalysisResult analyzeExpression(final PackageBuildContext context,
                                                final String expr,
                                                final BoundIdentifiers availableIdentifiers,
                                                final Map<String, Class<?>> localTypes) {
        MVELAnalysisResult result = null;
        if ( expr.trim().length() > 0 ) {
            MVEL.COMPILER_OPT_ALLOW_NAKED_METH_CALL = true;
            MVELDialect dialect = (MVELDialect) context.getDialect( "mvel" );

            // creating a reusable parser configuration
            ParserConfiguration conf = new ParserConfiguration();
            conf.setImports( dialect.getImports() );
            conf.setPackageImports( (HashSet) dialect.getPackgeImports() );

            conf.setClassLoader( context.getPackageBuilder().getRootClassLoader() );          
            
            // first compilation is for verification only
            // @todo proper source file name
            final ParserContext parserContext1 = new ParserContext( conf );
            if ( localTypes != null ) {
                for ( Entry entry : localTypes.entrySet() ) {
                    parserContext1.addInput( (String) entry.getKey(), (Class) entry.getValue() );
                }
            }
            parserContext1.setStrictTypeEnforcement( false );
            parserContext1.setStrongTyping( false );
            parserContext1.setInterceptors( dialect.getInterceptors() );
            Class returnType  = MVEL.analyze( expr,
                                              parserContext1 );

            Set<String> requiredInputs = parserContext1.getInputs().keySet();
<<<<<<< HEAD
            HashMap<String, Class> variables = parserContext1.getVariables();
=======
            HashMap<String, Class<?>> variables = (HashMap<String, Class<?>>) ((Map)parserContext1.getVariables());
>>>>>>> c91b7633


            // now, set the required input types and compile again
            final ParserContext parserContext2 = new ParserContext( conf );
            parserContext2.setStrictTypeEnforcement( true );
            parserContext2.setStrongTyping( true );
            parserContext2.setInterceptors( dialect.getInterceptors() );
            
            if ( context.isTypesafe() ) {            
                if ( localTypes != null ) {
                    for ( Entry<String, Class<?>> entry : localTypes.entrySet() ) {
                        parserContext2.addInput( entry.getKey(),
                                                 entry.getValue() );
                    }
                }
                
                for ( String str : requiredInputs ) {
                    if ( availableIdentifiers.getThisClass() != null ) {
                        if (  PropertyTools.getFieldOrAccessor(  availableIdentifiers.getThisClass(), str ) != null ) {
                            continue;
                        }
                    }
                    
                    Class cls = availableIdentifiers.getDeclarations().get( str );
                    if ( cls != null ) {
                        parserContext2.addInput( str,
                                                 cls );
                        continue;
                    }
                    
                    if ( cls == null ) {
                        cls = availableIdentifiers.getGlobals().get( str );
                        if ( cls != null ) {
                            parserContext2.addInput( str,
                                                     cls );
                            continue;
                        }
                    }
                    
                    if ( cls == null ) {
                        if ( str.equals( "drools" ) ) {
                            parserContext2.addInput( "drools",
                                                     KnowledgeHelper.class );
                        } else if ( str.equals( "kcontext" ) ) {
                            parserContext2.addInput( "kcontext",
                                                     RuleContext.class );
                        }
                        if ( str.equals( "rule" ) ) {
                            parserContext2.addInput( "rule",
                                                     Rule.class );
                        }
                    }
                }
                
                if ( availableIdentifiers.getThisClass() != null ) {
                    parserContext2.addInput( "this", availableIdentifiers.getThisClass() );
                }
    
                returnType =  MVEL.analyze( expr,
                                            parserContext2 );
                
<<<<<<< HEAD
                requiredInputs = parserContext2.getInputs().keySet();
                variables = parserContext2.getVariables();
=======
                requiredInputs = new HashSet();
                requiredInputs.addAll( parserContext2.getInputs().keySet() );
                requiredInputs.addAll(  variables.keySet() );
                variables = (HashMap<String, Class<?>>) ((Map)parserContext2.getVariables());
>>>>>>> c91b7633
            }

            result = analyze( requiredInputs,
                              availableIdentifiers );
            
            result.setReturnType( returnType );
            
            result.setMvelVariables( variables );
        } else {
            result = analyze( (Set<String>) Collections.EMPTY_SET,
                              availableIdentifiers );
            result.setMvelVariables( Collections.<String, Class<?>> emptyMap() );

        }
        return result;
    }

    /**
     * Analyse an expression.
     * 
     * @param availDecls
     *            Total set of declarations available.
     * @param ast
     *            The AST for the expression.
     * 
     * @return The <code>Set</code> of declarations used by the expression.
     * 
     * @throws RecognitionException
     *             If an error occurs in the parser.
     */
    @SuppressWarnings("unchecked")
    private MVELAnalysisResult analyze(final Set<String> identifiers,
                                       final BoundIdentifiers availableIdentifiers) {

        MVELAnalysisResult result = new MVELAnalysisResult();
        result.setIdentifiers( identifiers );

        final Set<String> notBound = new HashSet<String>( identifiers );
        notBound.remove( "this" );
        Map<String, Class<?>> usedDecls = new HashMap<String, Class<?>>();
        Map<String, Class<?>> usedGlobals = new HashMap<String, Class<?>>();

        for ( Entry<String, Class<?>> entry : availableIdentifiers.getDeclarations().entrySet() ) {
            if ( identifiers.contains( entry.getKey() ) ) {
                usedDecls.put( entry.getKey(),
                               entry.getValue() );
                notBound.remove( entry.getKey() );
            }
        }

        for ( Entry<String, Class<?>> entry : availableIdentifiers.getGlobals().entrySet() ) {
            if ( identifiers.contains( entry.getKey() ) ) {
                usedGlobals.put( entry.getKey(),
                               entry.getValue() );
                notBound.remove( entry.getKey() );
            }
        }

        result.setBoundIdentifiers( new BoundIdentifiers( usedDecls,
                                                          usedGlobals,
                                                          availableIdentifiers.getThisClass() ) );
        result.setNotBoundedIdentifiers( notBound );

        return result;
    }
}<|MERGE_RESOLUTION|>--- conflicted
+++ resolved
@@ -1,239 +1,230 @@
-/*
- * Copyright 2005 JBoss Inc
- *
- * Licensed under the Apache License, Version 2.0 (the "License");
- * you may not use this file except in compliance with the License.
- * You may obtain a copy of the License at
- *
- *      http://www.apache.org/licenses/LICENSE-2.0
- *
- * Unless required by applicable law or agreed to in writing, software
- * distributed under the License is distributed on an "AS IS" BASIS,
- * WITHOUT WARRANTIES OR CONDITIONS OF ANY KIND, either express or implied.
- * See the License for the specific language governing permissions and
- * limitations under the License.
- */
-
-package org.drools.rule.builder.dialect.mvel;
-
-import java.util.ArrayList;
-import java.util.Collection;
-import java.util.Collections;
-import java.util.HashMap;
-import java.util.HashSet;
-import java.util.List;
-import java.util.Map;
-import java.util.Map.Entry;
-import java.util.Set;
-
-import org.antlr.runtime.RecognitionException;
-import org.drools.compiler.BoundIdentifiers;
-import org.drools.definition.rule.Rule;
-import org.drools.rule.builder.PackageBuildContext;
-import org.drools.runtime.rule.RuleContext;
-import org.drools.spi.KnowledgeHelper;
-import org.mvel2.MVEL;
-import org.mvel2.ParserConfiguration;
-import org.mvel2.ParserContext;
-import org.mvel2.compiler.ExecutableStatement;
-import org.mvel2.compiler.ExpressionCompiler;
-import org.mvel2.util.ParseTools;
-import org.mvel2.util.PropertyTools;
-
-/**
- * Expression analyzer.
- */
-public class MVELExprAnalyzer {
-
-    public MVELExprAnalyzer() {
-        // intentionally left blank.
-    }
-
-    // ------------------------------------------------------------
-    // Instance methods
-    // ------------------------------------------------------------
-
-    /**
-     * Analyze an expression.
-     * 
-     * @param expr
-     *            The expression to analyze.
-     * @param availDecls
-     *            Total set of declarations available.
-     * 
-     * @return The <code>Set</code> of declarations used by the expression.
-     * @throws RecognitionException 
-     *             If an error occurs in the parser.
-     */
-    public MVELAnalysisResult analyzeExpression(final PackageBuildContext context,
-                                                final String expr,
-                                                final BoundIdentifiers availableIdentifiers,
-                                                final Map<String, Class<?>> localTypes) {
-        MVELAnalysisResult result = null;
-        if ( expr.trim().length() > 0 ) {
-            MVEL.COMPILER_OPT_ALLOW_NAKED_METH_CALL = true;
-            MVELDialect dialect = (MVELDialect) context.getDialect( "mvel" );
-
-            // creating a reusable parser configuration
-            ParserConfiguration conf = new ParserConfiguration();
-            conf.setImports( dialect.getImports() );
-            conf.setPackageImports( (HashSet) dialect.getPackgeImports() );
-
-            conf.setClassLoader( context.getPackageBuilder().getRootClassLoader() );          
-            
-            // first compilation is for verification only
-            // @todo proper source file name
-            final ParserContext parserContext1 = new ParserContext( conf );
-            if ( localTypes != null ) {
-                for ( Entry entry : localTypes.entrySet() ) {
-                    parserContext1.addInput( (String) entry.getKey(), (Class) entry.getValue() );
-                }
-            }
-            parserContext1.setStrictTypeEnforcement( false );
-            parserContext1.setStrongTyping( false );
-            parserContext1.setInterceptors( dialect.getInterceptors() );
-            Class returnType  = MVEL.analyze( expr,
-                                              parserContext1 );
-
-            Set<String> requiredInputs = parserContext1.getInputs().keySet();
-<<<<<<< HEAD
-            HashMap<String, Class> variables = parserContext1.getVariables();
-=======
-            HashMap<String, Class<?>> variables = (HashMap<String, Class<?>>) ((Map)parserContext1.getVariables());
->>>>>>> c91b7633
-
-
-            // now, set the required input types and compile again
-            final ParserContext parserContext2 = new ParserContext( conf );
-            parserContext2.setStrictTypeEnforcement( true );
-            parserContext2.setStrongTyping( true );
-            parserContext2.setInterceptors( dialect.getInterceptors() );
-            
-            if ( context.isTypesafe() ) {            
-                if ( localTypes != null ) {
-                    for ( Entry<String, Class<?>> entry : localTypes.entrySet() ) {
-                        parserContext2.addInput( entry.getKey(),
-                                                 entry.getValue() );
-                    }
-                }
-                
-                for ( String str : requiredInputs ) {
-                    if ( availableIdentifiers.getThisClass() != null ) {
-                        if (  PropertyTools.getFieldOrAccessor(  availableIdentifiers.getThisClass(), str ) != null ) {
-                            continue;
-                        }
-                    }
-                    
-                    Class cls = availableIdentifiers.getDeclarations().get( str );
-                    if ( cls != null ) {
-                        parserContext2.addInput( str,
-                                                 cls );
-                        continue;
-                    }
-                    
-                    if ( cls == null ) {
-                        cls = availableIdentifiers.getGlobals().get( str );
-                        if ( cls != null ) {
-                            parserContext2.addInput( str,
-                                                     cls );
-                            continue;
-                        }
-                    }
-                    
-                    if ( cls == null ) {
-                        if ( str.equals( "drools" ) ) {
-                            parserContext2.addInput( "drools",
-                                                     KnowledgeHelper.class );
-                        } else if ( str.equals( "kcontext" ) ) {
-                            parserContext2.addInput( "kcontext",
-                                                     RuleContext.class );
-                        }
-                        if ( str.equals( "rule" ) ) {
-                            parserContext2.addInput( "rule",
-                                                     Rule.class );
-                        }
-                    }
-                }
-                
-                if ( availableIdentifiers.getThisClass() != null ) {
-                    parserContext2.addInput( "this", availableIdentifiers.getThisClass() );
-                }
-    
-                returnType =  MVEL.analyze( expr,
-                                            parserContext2 );
-                
-<<<<<<< HEAD
-                requiredInputs = parserContext2.getInputs().keySet();
-                variables = parserContext2.getVariables();
-=======
-                requiredInputs = new HashSet();
-                requiredInputs.addAll( parserContext2.getInputs().keySet() );
-                requiredInputs.addAll(  variables.keySet() );
-                variables = (HashMap<String, Class<?>>) ((Map)parserContext2.getVariables());
->>>>>>> c91b7633
-            }
-
-            result = analyze( requiredInputs,
-                              availableIdentifiers );
-            
-            result.setReturnType( returnType );
-            
-            result.setMvelVariables( variables );
-        } else {
-            result = analyze( (Set<String>) Collections.EMPTY_SET,
-                              availableIdentifiers );
-            result.setMvelVariables( Collections.<String, Class<?>> emptyMap() );
-
-        }
-        return result;
-    }
-
-    /**
-     * Analyse an expression.
-     * 
-     * @param availDecls
-     *            Total set of declarations available.
-     * @param ast
-     *            The AST for the expression.
-     * 
-     * @return The <code>Set</code> of declarations used by the expression.
-     * 
-     * @throws RecognitionException
-     *             If an error occurs in the parser.
-     */
-    @SuppressWarnings("unchecked")
-    private MVELAnalysisResult analyze(final Set<String> identifiers,
-                                       final BoundIdentifiers availableIdentifiers) {
-
-        MVELAnalysisResult result = new MVELAnalysisResult();
-        result.setIdentifiers( identifiers );
-
-        final Set<String> notBound = new HashSet<String>( identifiers );
-        notBound.remove( "this" );
-        Map<String, Class<?>> usedDecls = new HashMap<String, Class<?>>();
-        Map<String, Class<?>> usedGlobals = new HashMap<String, Class<?>>();
-
-        for ( Entry<String, Class<?>> entry : availableIdentifiers.getDeclarations().entrySet() ) {
-            if ( identifiers.contains( entry.getKey() ) ) {
-                usedDecls.put( entry.getKey(),
-                               entry.getValue() );
-                notBound.remove( entry.getKey() );
-            }
-        }
-
-        for ( Entry<String, Class<?>> entry : availableIdentifiers.getGlobals().entrySet() ) {
-            if ( identifiers.contains( entry.getKey() ) ) {
-                usedGlobals.put( entry.getKey(),
-                               entry.getValue() );
-                notBound.remove( entry.getKey() );
-            }
-        }
-
-        result.setBoundIdentifiers( new BoundIdentifiers( usedDecls,
-                                                          usedGlobals,
-                                                          availableIdentifiers.getThisClass() ) );
-        result.setNotBoundedIdentifiers( notBound );
-
-        return result;
-    }
-}+/*
+ * Copyright 2005 JBoss Inc
+ *
+ * Licensed under the Apache License, Version 2.0 (the "License");
+ * you may not use this file except in compliance with the License.
+ * You may obtain a copy of the License at
+ *
+ *      http://www.apache.org/licenses/LICENSE-2.0
+ *
+ * Unless required by applicable law or agreed to in writing, software
+ * distributed under the License is distributed on an "AS IS" BASIS,
+ * WITHOUT WARRANTIES OR CONDITIONS OF ANY KIND, either express or implied.
+ * See the License for the specific language governing permissions and
+ * limitations under the License.
+ */
+
+package org.drools.rule.builder.dialect.mvel;
+
+import java.util.ArrayList;
+import java.util.Collection;
+import java.util.Collections;
+import java.util.HashMap;
+import java.util.HashSet;
+import java.util.List;
+import java.util.Map;
+import java.util.Map.Entry;
+import java.util.Set;
+
+import org.antlr.runtime.RecognitionException;
+import org.drools.compiler.BoundIdentifiers;
+import org.drools.definition.rule.Rule;
+import org.drools.rule.builder.PackageBuildContext;
+import org.drools.runtime.rule.RuleContext;
+import org.drools.spi.KnowledgeHelper;
+import org.mvel2.MVEL;
+import org.mvel2.ParserConfiguration;
+import org.mvel2.ParserContext;
+import org.mvel2.compiler.ExecutableStatement;
+import org.mvel2.compiler.ExpressionCompiler;
+import org.mvel2.util.ParseTools;
+import org.mvel2.util.PropertyTools;
+
+/**
+ * Expression analyzer.
+ */
+public class MVELExprAnalyzer {
+
+    public MVELExprAnalyzer() {
+        // intentionally left blank.
+    }
+
+    // ------------------------------------------------------------
+    // Instance methods
+    // ------------------------------------------------------------
+
+    /**
+     * Analyze an expression.
+     * 
+     * @param expr
+     *            The expression to analyze.
+     * @param availDecls
+     *            Total set of declarations available.
+     * 
+     * @return The <code>Set</code> of declarations used by the expression.
+     * @throws RecognitionException 
+     *             If an error occurs in the parser.
+     */
+    public MVELAnalysisResult analyzeExpression(final PackageBuildContext context,
+                                                final String expr,
+                                                final BoundIdentifiers availableIdentifiers,
+                                                final Map<String, Class<?>> localTypes) {
+        MVELAnalysisResult result = null;
+        if ( expr.trim().length() > 0 ) {
+            MVEL.COMPILER_OPT_ALLOW_NAKED_METH_CALL = true;
+            MVELDialect dialect = (MVELDialect) context.getDialect( "mvel" );
+
+            // creating a reusable parser configuration
+            ParserConfiguration conf = new ParserConfiguration();
+            conf.setImports( dialect.getImports() );
+            conf.setPackageImports( (HashSet) dialect.getPackgeImports() );
+
+            conf.setClassLoader( context.getPackageBuilder().getRootClassLoader() );          
+            
+            // first compilation is for verification only
+            // @todo proper source file name
+            final ParserContext parserContext1 = new ParserContext( conf );
+            if ( localTypes != null ) {
+                for ( Entry entry : localTypes.entrySet() ) {
+                    parserContext1.addInput( (String) entry.getKey(), (Class) entry.getValue() );
+                }
+            }
+            parserContext1.setStrictTypeEnforcement( false );
+            parserContext1.setStrongTyping( false );
+            parserContext1.setInterceptors( dialect.getInterceptors() );
+            Class returnType  = MVEL.analyze( expr,
+                                              parserContext1 );
+
+            Set<String> requiredInputs = parserContext1.getInputs().keySet();
+            HashMap<String, Class<?>> variables = (HashMap<String, Class<?>>) ((Map)parserContext1.getVariables());
+
+
+            // now, set the required input types and compile again
+            final ParserContext parserContext2 = new ParserContext( conf );
+            parserContext2.setStrictTypeEnforcement( true );
+            parserContext2.setStrongTyping( true );
+            parserContext2.setInterceptors( dialect.getInterceptors() );
+            
+            if ( context.isTypesafe() ) {            
+                if ( localTypes != null ) {
+                    for ( Entry<String, Class<?>> entry : localTypes.entrySet() ) {
+                        parserContext2.addInput( entry.getKey(),
+                                                 entry.getValue() );
+                    }
+                }
+                
+                for ( String str : requiredInputs ) {
+                    if ( availableIdentifiers.getThisClass() != null ) {
+                        if (  PropertyTools.getFieldOrAccessor(  availableIdentifiers.getThisClass(), str ) != null ) {
+                            continue;
+                        }
+                    }
+                    
+                    Class cls = availableIdentifiers.getDeclarations().get( str );
+                    if ( cls != null ) {
+                        parserContext2.addInput( str,
+                                                 cls );
+                        continue;
+                    }
+                    
+                    if ( cls == null ) {
+                        cls = availableIdentifiers.getGlobals().get( str );
+                        if ( cls != null ) {
+                            parserContext2.addInput( str,
+                                                     cls );
+                            continue;
+                        }
+                    }
+                    
+                    if ( cls == null ) {
+                        if ( str.equals( "drools" ) ) {
+                            parserContext2.addInput( "drools",
+                                                     KnowledgeHelper.class );
+                        } else if ( str.equals( "kcontext" ) ) {
+                            parserContext2.addInput( "kcontext",
+                                                     RuleContext.class );
+                        }
+                        if ( str.equals( "rule" ) ) {
+                            parserContext2.addInput( "rule",
+                                                     Rule.class );
+                        }
+                    }
+                }
+                
+                if ( availableIdentifiers.getThisClass() != null ) {
+                    parserContext2.addInput( "this", availableIdentifiers.getThisClass() );
+                }
+    
+                returnType =  MVEL.analyze( expr,
+                                            parserContext2 );
+                
+                requiredInputs = new HashSet();
+                requiredInputs.addAll( parserContext2.getInputs().keySet() );
+                requiredInputs.addAll(  variables.keySet() );
+                variables = (HashMap<String, Class<?>>) ((Map)parserContext2.getVariables());
+            }
+
+            result = analyze( requiredInputs,
+                              availableIdentifiers );
+            
+            result.setReturnType( returnType );
+            
+            result.setMvelVariables( variables );
+        } else {
+            result = analyze( (Set<String>) Collections.EMPTY_SET,
+                              availableIdentifiers );
+            result.setMvelVariables( Collections.<String, Class<?>> emptyMap() );
+
+        }
+        return result;
+    }
+
+    /**
+     * Analyse an expression.
+     * 
+     * @param availDecls
+     *            Total set of declarations available.
+     * @param ast
+     *            The AST for the expression.
+     * 
+     * @return The <code>Set</code> of declarations used by the expression.
+     * 
+     * @throws RecognitionException
+     *             If an error occurs in the parser.
+     */
+    @SuppressWarnings("unchecked")
+    private MVELAnalysisResult analyze(final Set<String> identifiers,
+                                       final BoundIdentifiers availableIdentifiers) {
+
+        MVELAnalysisResult result = new MVELAnalysisResult();
+        result.setIdentifiers( identifiers );
+
+        final Set<String> notBound = new HashSet<String>( identifiers );
+        notBound.remove( "this" );
+        Map<String, Class<?>> usedDecls = new HashMap<String, Class<?>>();
+        Map<String, Class<?>> usedGlobals = new HashMap<String, Class<?>>();
+
+        for ( Entry<String, Class<?>> entry : availableIdentifiers.getDeclarations().entrySet() ) {
+            if ( identifiers.contains( entry.getKey() ) ) {
+                usedDecls.put( entry.getKey(),
+                               entry.getValue() );
+                notBound.remove( entry.getKey() );
+            }
+        }
+
+        for ( Entry<String, Class<?>> entry : availableIdentifiers.getGlobals().entrySet() ) {
+            if ( identifiers.contains( entry.getKey() ) ) {
+                usedGlobals.put( entry.getKey(),
+                               entry.getValue() );
+                notBound.remove( entry.getKey() );
+            }
+        }
+
+        result.setBoundIdentifiers( new BoundIdentifiers( usedDecls,
+                                                          usedGlobals,
+                                                          availableIdentifiers.getThisClass() ) );
+        result.setNotBoundedIdentifiers( notBound );
+
+        return result;
+    }
+}