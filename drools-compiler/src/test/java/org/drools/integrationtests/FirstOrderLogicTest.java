package org.drools.integrationtests;

import static org.mockito.Matchers.any;
import static org.mockito.Mockito.*;

import java.io.IOException;
import java.io.InputStreamReader;
import java.io.Reader;
import java.util.ArrayList;
import java.util.Collection;
import java.util.List;
import java.util.concurrent.TimeUnit;

import org.drools.*;
import org.drools.audit.WorkingMemoryConsoleLogger;
import org.drools.builder.KnowledgeBuilder;
import org.drools.builder.KnowledgeBuilderError;
import org.drools.builder.KnowledgeBuilderErrors;
import org.drools.builder.KnowledgeBuilderFactory;
import org.drools.builder.ResourceType;
import org.drools.compiler.DrlParser;
import org.drools.compiler.DroolsParserException;
import org.drools.compiler.PackageBuilder;
import org.drools.definition.KnowledgePackage;
import org.drools.event.rule.AfterActivationFiredEvent;
import org.drools.event.rule.AgendaEventListener;
import org.drools.io.ResourceFactory;
import org.drools.lang.descr.PackageDescr;
import org.drools.rule.Package;
import org.drools.rule.Rule;
import org.drools.runtime.KnowledgeSessionConfiguration;
import org.drools.runtime.StatefulKnowledgeSession;
import org.drools.runtime.conf.ClockTypeOption;
import org.drools.time.SessionClock;
import org.drools.time.SessionPseudoClock;
import org.junit.Ignore;
import org.junit.Test;
import org.slf4j.Logger;
import org.slf4j.LoggerFactory;

public class FirstOrderLogicTest extends CommonTestMethodBase {

    private static Logger logger = LoggerFactory.getLogger(FirstOrderLogicTest.class);
    
    private KnowledgeBase loadKnowledgeBase( String fileName ) {
        KnowledgeBuilder kbuilder = KnowledgeBuilderFactory.newKnowledgeBuilder();
        kbuilder.add( ResourceFactory.newClassPathResource( fileName,
                                                            getClass() ),
                      ResourceType.DRL );
        KnowledgeBuilderErrors errors = kbuilder.getErrors();
        if ( errors.size() > 0 ) {
            for ( KnowledgeBuilderError error : errors ) {
                logger.warn( error.toString() );
            }
            throw new IllegalArgumentException( "Could not parse knowledge." );
        }
        assertFalse( kbuilder.hasErrors() );

        KnowledgeBase kbase = KnowledgeBaseFactory.newKnowledgeBase();
        Collection<KnowledgePackage> knowledgePackages = kbuilder.getKnowledgePackages();
        kbase.addKnowledgePackages( knowledgePackages );
        return kbase;
    }
    
    private KnowledgeBase loadKnowledgeBaseFromString( String drl ) {
        KnowledgeBuilder kbuilder = KnowledgeBuilderFactory.newKnowledgeBuilder();
        kbuilder.add( ResourceFactory.newByteArrayResource( drl.getBytes() ), ResourceType.DRL );
        
        if ( kbuilder.hasErrors() ) {
            fail( kbuilder.getErrors().toString() );
        }
        
        KnowledgeBase kbase = KnowledgeBaseFactory.newKnowledgeBase();
        kbase.addKnowledgePackages( kbuilder.getKnowledgePackages() );
        return kbase;
    }

    protected StatefulKnowledgeSession createKnowledgeSession(KnowledgeBase kbase) { 
        return kbase.newStatefulKnowledgeSession();
    }
    
    @Test
    public void testCollect() throws Exception {

        // read in the source 
        final Reader reader = new InputStreamReader( getClass().getResourceAsStream( "test_Collect.drl" ) );
        RuleBase ruleBase = loadRuleBase( reader );

        StatefulSession wm = ruleBase.newStatefulSession();
        List results = new ArrayList();

        wm.setGlobal( "results",
                      results );

        wm.insert( new Cheese( "stilton",
                               10 ) );
        wm.insert( new Cheese( "stilton",
                               7 ) );
        wm.insert( new Cheese( "stilton",
                               8 ) );
        wm.insert( new Cheese( "brie",
                               5 ) );
        wm.insert( new Cheese( "provolone",
                               150 ) );
        wm = SerializationHelper.getSerialisedStatefulSession( wm );
        results = (List) wm.getGlobal( "results" );

        wm.insert( new Cheese( "provolone",
                               20 ) );
        wm.insert( new Person( "Bob",
                               "stilton" ) );
        wm.insert( new Person( "Mark",
                               "provolone" ) );
        wm = SerializationHelper.getSerialisedStatefulSession( wm );
        results = (List) wm.getGlobal( "results" );

        wm.fireAllRules();

        wm = SerializationHelper.getSerialisedStatefulSession( wm );
        results = (List) wm.getGlobal( "results" );

        assertEquals( 1,
                             results.size() );
        assertEquals( 3,
                             ((Collection) results.get( 0 )).size() );
        assertEquals( ArrayList.class.getName(),
                             results.get( 0 ).getClass().getName() );
    }

    @Test
    public void testCollectNodeSharing() throws Exception {
        final PackageBuilder builder = new PackageBuilder();
        builder.addPackageFromDrl( new InputStreamReader( getClass().getResourceAsStream( "test_collectNodeSharing.drl" ) ) );
        final Package pkg = builder.getPackage();

        RuleBase ruleBase = getSinglethreadRuleBase();
        ruleBase.addPackage( pkg );
        ruleBase = SerializationHelper.serializeObject( ruleBase );
        StatefulSession workingMemory = ruleBase.newStatefulSession();

        List results = new ArrayList();
        workingMemory.setGlobal( "results",
                                 results );

        workingMemory = SerializationHelper.getSerialisedStatefulSession( workingMemory );
        results = (List) workingMemory.getGlobal( "results" );

        workingMemory.insert( new Cheese( "stilton",
                                          10 ) );
        workingMemory = SerializationHelper.getSerialisedStatefulSession( workingMemory );
        results = (List) workingMemory.getGlobal( "results" );

        workingMemory.insert( new Cheese( "brie",
                                          15 ) );

        workingMemory.fireAllRules();

        workingMemory = SerializationHelper.getSerialisedStatefulSession( workingMemory );
        results = (List) workingMemory.getGlobal( "results" );

        assertEquals( 1,
                      results.size() );

        assertEquals( 2,
                      ((List) results.get( 0 )).size() );
    }

    @Test
    public void testCollectModify() throws Exception {
        // read in the source 
        final Reader reader = new InputStreamReader( getClass().getResourceAsStream( "test_Collect.drl" ) );
        RuleBase ruleBase = loadRuleBase( reader );

        StatefulSession wm = ruleBase.newStatefulSession();
        List results = new ArrayList();

        wm.setGlobal( "results",
                      results );

        final Cheese[] cheese = new Cheese[]{new Cheese( "stilton",
                                                         10 ), new Cheese( "stilton",
                                                                           2 ), new Cheese( "stilton",
                                                                                            5 ), new Cheese( "brie",
                                                                                                             15 ), new Cheese( "brie",
                                                                                                                               16 ), new Cheese( "provolone",
                                                                                                                                                 8 )};
        final Person bob = new Person( "Bob",
                                       "stilton" );

        final FactHandle[] cheeseHandles = new FactHandle[cheese.length];
        for ( int i = 0; i < cheese.length; i++ ) {
            cheeseHandles[i] = wm.insert( cheese[i] );
        }
        final FactHandle bobHandle = wm.insert( bob );

        // ---------------- 1st scenario 
        int fireCount = 0;
        wm.fireAllRules();
        assertEquals( ++fireCount,
                             results.size() );
        assertEquals( 3,
                             ((Collection) results.get( fireCount - 1 )).size() );
        assertEquals( ArrayList.class.getName(),
                             results.get( fireCount - 1 ).getClass().getName() );

        // ---------------- 2nd scenario 
        final int index = 1;
        cheese[index].setPrice( 9 );
        wm.update( cheeseHandles[index],
                   cheese[index] );

        wm.fireAllRules();

        assertEquals( ++fireCount,
                             results.size() );
        assertEquals( 3,
                             ((Collection) results.get( fireCount - 1 )).size() );
        assertEquals( ArrayList.class.getName(),
                             results.get( fireCount - 1 ).getClass().getName() );

        // ---------------- 3rd scenario 
        bob.setLikes( "brie" );
        wm.update( bobHandle,
                   bob );
        wm.fireAllRules();

        assertEquals( fireCount,
                             results.size() );

        // ---------------- 4th scenario 
        wm.retract( cheeseHandles[3] );
        wm.fireAllRules();

        // should not have fired as per constraint 
        assertEquals( fireCount,
                             results.size() );
    }

    @Test
    public void testCollectResultConstraints() throws Exception {

        // read in the source 
        final Reader reader = new InputStreamReader( getClass().getResourceAsStream( "test_CollectResultConstraints.drl" ) );
        RuleBase ruleBase = loadRuleBase( reader );

        StatefulSession wm = ruleBase.newStatefulSession();
        List results = new ArrayList();

        wm.setGlobal( "results",
                      results );

        wm.insert( new Cheese( "stilton",
                               10 ) );
        wm = SerializationHelper.getSerialisedStatefulSession( wm );
        results = (List) wm.getGlobal( "results" );

        wm.fireAllRules();

        assertEquals( 1,
                      results.size() );
        assertEquals( 1,
                      ((Collection) results.get( 0 )).size() );

        wm.insert( new Cheese( "stilton",
                               7 ) );
        wm.insert( new Cheese( "stilton",
                               8 ) );
        wm.fireAllRules();

        wm = SerializationHelper.getSerialisedStatefulSession( wm );
        results = (List) wm.getGlobal( "results" );

        assertEquals( 1,
                      results.size() );
        // It's 3 as while the rule does not fire, it does continue to evaluate and update the collection
        assertEquals( 3,
                      ((Collection) results.get( 0 )).size() );
        assertEquals( ArrayList.class.getName(),
                      results.get( 0 ).getClass().getName() );
    }

    @Test
    public void testExistsWithBinding() throws Exception {
        final PackageBuilder builder = new PackageBuilder();
        builder.addPackageFromDrl( new InputStreamReader( getClass().getResourceAsStream( "test_ExistsWithBindings.drl" ) ) );
        final Package pkg = builder.getPackage();

        RuleBase ruleBase = getSinglethreadRuleBase();
        ruleBase.addPackage( pkg );
        ruleBase = SerializationHelper.serializeObject( ruleBase );
        final WorkingMemory workingMemory = ruleBase.newStatefulSession();

        final List list = new ArrayList();
        workingMemory.setGlobal( "results",
                                 list );

        final Cheese c = new Cheese( "stilton",
                                     10 );
        final Person p = new Person( "Mark",
                                     "stilton" );
        workingMemory.insert( c );
        workingMemory.insert( p );
        workingMemory.fireAllRules();

        assertTrue( list.contains( c.getType() ) );
        assertEquals( 1,
                      list.size() );
    }

    @Test
    public void testNot() throws Exception {
        final PackageBuilder builder = new PackageBuilder();
        builder.addPackageFromDrl( new InputStreamReader( getClass().getResourceAsStream( "not_rule_test.drl" ) ) );
        if ( builder.hasErrors() ) {
            fail( builder.getErrors().toString() );
        }
        final Package pkg = builder.getPackage();

        final RuleBase ruleBase = getSinglethreadRuleBase();
        ruleBase.addPackage( pkg );
        final WorkingMemory workingMemory = ruleBase.newStatefulSession();

        final List list = new ArrayList();
        workingMemory.setGlobal( "list",
                                 list );

        final Cheese stilton = new Cheese( "stilton",
                                           5 );
        final FactHandle stiltonHandle = workingMemory.insert( stilton );
        final Cheese cheddar = new Cheese( "cheddar",
                                           7 );
        final FactHandle cheddarHandle = workingMemory.insert( cheddar );
        workingMemory.fireAllRules();

        assertEquals( 0,
                      list.size() );

        workingMemory.retract( stiltonHandle );

        workingMemory.fireAllRules();

        assertEquals( 4,
                      list.size() );
        assertTrue( list.contains( new Integer( 5 ) ) );
        assertTrue( list.contains( new Integer( 6 ) ) );
        assertTrue( list.contains( new Integer( 7 ) ) );
        assertTrue( list.contains( new Integer( 8 ) ) );
    }

    @Test
    public void testNotWithBindings() throws Exception {
        final PackageBuilder builder = new PackageBuilder();
        builder.addPackageFromDrl( new InputStreamReader( getClass().getResourceAsStream( "not_with_bindings_rule_test.drl" ) ) );
        final Package pkg = builder.getPackage();

        final Rule rule = pkg.getRules()[0];
        assertTrue( rule.isValid() );
        assertEquals( 0,
                      builder.getErrors().getErrors().length );
        RuleBase ruleBase = getSinglethreadRuleBase();
        ruleBase.addPackage( pkg );
        ruleBase = SerializationHelper.serializeObject( ruleBase );
        final WorkingMemory workingMemory = ruleBase.newStatefulSession();

        final List list = new ArrayList();
        workingMemory.setGlobal( "list",
                                 list );

        final Cheese stilton = new Cheese( "stilton",
                                           5 );
        final FactHandle stiltonHandle = workingMemory.insert( stilton );
        final Cheese cheddar = new Cheese( "cheddar",
                                           7 );
        final FactHandle cheddarHandle = workingMemory.insert( cheddar );

        final PersonInterface paul = new Person( "paul",
                                                 "stilton",
                                                 12 );
        workingMemory.insert( paul );
        workingMemory.fireAllRules();

        assertEquals( 0,
                      list.size() );

        workingMemory.retract( stiltonHandle );

        workingMemory.fireAllRules();

        assertEquals( 1,
                      list.size() );
    }

    @Test
    public void testExists() throws Exception {
        final PackageBuilder builder = new PackageBuilder();
        builder.addPackageFromDrl( new InputStreamReader( getClass().getResourceAsStream( "exists_rule_test.drl" ) ) );
        final Package pkg = builder.getPackage();

        RuleBase ruleBase = getSinglethreadRuleBase();
        ruleBase.addPackage( pkg );
        ruleBase = SerializationHelper.serializeObject( ruleBase );
        final WorkingMemory workingMemory = ruleBase.newStatefulSession();

        final List list = new ArrayList();
        workingMemory.setGlobal( "list",
                                 list );

        final Cheese cheddar = new Cheese( "cheddar",
                                           7 );
        final FactHandle cheddarHandle = workingMemory.insert( cheddar );
        workingMemory.fireAllRules();

        assertEquals( 0,
                      list.size() );

        final Cheese stilton = new Cheese( "stilton",
                                           5 );
        final FactHandle stiltonHandle = workingMemory.insert( stilton );
        workingMemory.fireAllRules();

        assertEquals( 1,
                      list.size() );

        final Cheese brie = new Cheese( "brie",
                                        5 );
        final FactHandle brieHandle = workingMemory.insert( brie );
        workingMemory.fireAllRules();

        assertEquals( 1,
                      list.size() );
    }

    @Test
    public void testExists2() throws Exception {
        final PackageBuilder builder = new PackageBuilder();
        builder.addPackageFromDrl( new InputStreamReader( getClass().getResourceAsStream( "test_exists.drl" ) ) );
        final Package pkg = builder.getPackage();

        RuleBase ruleBase = getSinglethreadRuleBase();
        ruleBase.addPackage( pkg );
        ruleBase = SerializationHelper.serializeObject( ruleBase );
        final WorkingMemory workingMemory = ruleBase.newStatefulSession();

        final List list = new ArrayList();
        workingMemory.setGlobal( "list",
                                 list );

        final Cheese cheddar = new Cheese( "cheddar",
                                           7 );
        final Cheese provolone = new Cheese( "provolone",
                                             5 );
        final Person edson = new Person( "Edson",
                                         "cheddar" );
        final Person bob = new Person( "Bob",
                                       "muzzarela" );

        workingMemory.insert( cheddar );
        workingMemory.fireAllRules();
        assertEquals( 0,
                      list.size() );

        workingMemory.insert( provolone );
        workingMemory.fireAllRules();
        assertEquals( 0,
                      list.size() );

        workingMemory.insert( edson );
        workingMemory.fireAllRules();
        assertEquals( 1,
                      list.size() );

        workingMemory.insert( bob );
        workingMemory.fireAllRules();
        assertEquals( 1,
                      list.size() );
    }

    @Test
    public void testExists3() throws Exception {
        final KnowledgeBuilder kbuilder = KnowledgeBuilderFactory.newKnowledgeBuilder();
        kbuilder.add( ResourceFactory.newClassPathResource( "test_Exists_JBRULES_2810.drl",
                                                            FirstOrderLogicTest.class ),
                      ResourceType.DRL );

        assertFalse( kbuilder.getErrors().toString(),
                     kbuilder.hasErrors() );

        final KnowledgeBase kbase = KnowledgeBaseFactory.newKnowledgeBase();
        kbase.addKnowledgePackages( kbuilder.getKnowledgePackages() );

        final StatefulKnowledgeSession ksession = createKnowledgeSession(kbase);
        WorkingMemoryConsoleLogger logger = new WorkingMemoryConsoleLogger( ksession );
        ksession.fireAllRules();
        ksession.dispose();
    }

    @Test
    public void testForall() throws Exception {
        final PackageBuilder builder = new PackageBuilder();
        builder.addPackageFromDrl( new InputStreamReader( getClass().getResourceAsStream( "test_Forall.drl" ) ) );
        final Package pkg = builder.getPackage();

        RuleBase ruleBase = getSinglethreadRuleBase();
        ruleBase.addPackage( pkg );
        ruleBase = SerializationHelper.serializeObject( ruleBase );
        final WorkingMemory workingMemory = ruleBase.newStatefulSession();

        final List list = new ArrayList();
        workingMemory.setGlobal( "results",
                                 list );

        final State state = new State( "SP" );
        workingMemory.insert( state );

        final Person bob = new Person( "Bob" );
        bob.setStatus( state.getState() );
        bob.setLikes( "stilton" );
        workingMemory.insert( bob );

        workingMemory.fireAllRules();

        assertEquals( 0,
                      list.size() );

        workingMemory.insert( new Cheese( bob.getLikes(),
                                          10 ) );
        workingMemory.fireAllRules();

        assertEquals( 1,
                      list.size() );
    }

    @Test
    public void testForall2() throws Exception {
        final KnowledgeBuilder kbuilder = KnowledgeBuilderFactory.newKnowledgeBuilder();
        kbuilder.add( ResourceFactory.newInputStreamResource( getClass().getResourceAsStream( "test_Forall2.drl" ) ),
                      ResourceType.DRL );
        assertFalse( kbuilder.getErrors().toString(),
                     kbuilder.hasErrors() );

        KnowledgeBase kbase = KnowledgeBaseFactory.newKnowledgeBase();
        kbase.addKnowledgePackages( kbuilder.getKnowledgePackages() );
        final StatefulKnowledgeSession ksession = createKnowledgeSession(kbase);

        final List<String> list = new ArrayList<String>();
        ksession.setGlobal( "results",
                            list );

        final State state = new State( "SP" );
        ksession.insert( state );

        final Person bob = new Person( "Bob" );
        bob.setStatus( state.getState() );
        bob.setAlive( true );
        ksession.insert( bob );

        ksession.fireAllRules();

        assertEquals( 0,
                      list.size() );

        final State qc = new State( "QC" );
        ksession.insert( qc );
        final Person john = new Person( "John" );
        john.setStatus( qc.getState() );
        john.setAlive( false );

        ksession.fireAllRules();

        assertEquals( 1,
                      list.size() );
    }

    @Test
    public void testRemoveIdentitiesSubNetwork() throws Exception {
        final PackageBuilder builder = new PackageBuilder();
        builder.addPackageFromDrl( new InputStreamReader( getClass().getResourceAsStream( "test_removeIdentitiesSubNetwork.drl" ) ) );
        final Package pkg = builder.getPackage();

        final RuleBaseConfiguration config = new RuleBaseConfiguration();
        config.setRemoveIdentities( true );
        RuleBase ruleBase = getRuleBase( config );
        ruleBase.addPackage( pkg );
        ruleBase = SerializationHelper.serializeObject( ruleBase );
        final WorkingMemory workingMemory = ruleBase.newStatefulSession();

        final List list = new ArrayList();
        workingMemory.setGlobal( "results",
                                 list );

        final Person bob = new Person( "bob",
                                       "stilton" );
        workingMemory.insert( bob );

        final Person mark = new Person( "mark",
                                        "stilton" );
        workingMemory.insert( mark );

        final Cheese stilton1 = new Cheese( "stilton",
                                            6 );
        final FactHandle stilton1Handle = workingMemory.insert( stilton1 );
        final Cheese stilton2 = new Cheese( "stilton",
                                            7 );
        final FactHandle stilton2Handle = workingMemory.insert( stilton2 );

        workingMemory.fireAllRules();
        assertEquals( 0,
                      list.size() );

        workingMemory.retract( stilton1Handle );

        workingMemory.fireAllRules();
        assertEquals( 1,
                      list.size() );
        assertEquals( mark,
                      list.get( 0 ) );

        workingMemory.retract( stilton2Handle );

        workingMemory.fireAllRules();
        assertEquals( 2,
                      list.size() );
        assertEquals( bob,
                      list.get( 1 ) );
    }

    @Test
    public void testCollectWithNestedFromWithParams() throws Exception {
        final PackageBuilder builder = new PackageBuilder();
        builder.addPackageFromDrl( new InputStreamReader( getClass().getResourceAsStream( "test_CollectWithNestedFrom.drl" ) ) );
        final Package pkg = builder.getPackage();

        RuleBase ruleBase = getSinglethreadRuleBase();
        ruleBase.addPackage( pkg );
        ruleBase = SerializationHelper.serializeObject( ruleBase );

        final WorkingMemory workingMemory = ruleBase.newStatefulSession();
        final List results = new ArrayList();
        workingMemory.setGlobal( "results",
                                 results );

        final Person bob = new Person( "bob",
                                       "stilton" );

        Cheesery cheesery = new Cheesery();
        cheesery.addCheese( new Cheese( "stilton",
                                        10 ) );
        cheesery.addCheese( new Cheese( "brie",
                                        20 ) );
        cheesery.addCheese( new Cheese( "muzzarela",
                                        8 ) );
        cheesery.addCheese( new Cheese( "stilton",
                                        5 ) );
        cheesery.addCheese( new Cheese( "provolone",
                                        1 ) );

        workingMemory.insert( bob );
        workingMemory.insert( cheesery );

        workingMemory.fireAllRules();

        assertEquals( 1,
                      results.size() );
        List cheeses = (List) results.get( 0 );
        assertEquals( 2,
                      cheeses.size() );
        assertEquals( bob.getLikes(),
                      ((Cheese) cheeses.get( 0 )).getType() );
        assertEquals( bob.getLikes(),
                      ((Cheese) cheeses.get( 1 )).getType() );

    }

    @Test
    public void testCollectModifyAlphaRestriction() throws Exception {
        // read in the source 
        final Reader reader = new InputStreamReader( getClass().getResourceAsStream( "test_CollectAlphaRestriction.drl" ) );
        RuleBase ruleBase = loadRuleBase( reader );

        final WorkingMemory wm = ruleBase.newStatefulSession();
        final List results = new ArrayList();

        wm.setGlobal( "results", results );

        final Cheese[] cheese = new Cheese[]{new Cheese( "stilton", 10 ), 
                                             new Cheese( "stilton", 2 ), 
                                             new Cheese( "stilton", 5 ), 
                                             new Cheese( "brie", 15 ), 
                                             new Cheese( "brie", 16 ), 
                                             new Cheese( "provolone", 8 )};

        final FactHandle[] cheeseHandles = new FactHandle[cheese.length];
        for ( int i = 0; i < cheese.length; i++ ) {
            cheeseHandles[i] = wm.insert( cheese[i] );
        }

        // ---------------- 1st scenario 
        int fireCount = 0;
        wm.fireAllRules();
        assertEquals( ++fireCount,  results.size() );
        assertEquals( 3, ((Collection) results.get( fireCount - 1 )).size() );
        assertEquals( ArrayList.class.getName(),  results.get( fireCount - 1 ).getClass().getName() );

        // ---------------- 2nd scenario 
        final int index = 1;
        cheese[index].setType( "brie" );
        wm.update( cheeseHandles[index], cheese[index] );
        wm.fireAllRules();

        assertEquals( ++fireCount, results.size() );
        assertEquals( 2, ((Collection) results.get( fireCount - 1 )).size() );
        assertEquals( ArrayList.class.getName(), results.get( fireCount - 1 ).getClass().getName() );

        // ---------------- 3rd scenario 
        wm.retract( cheeseHandles[2] );
        wm.fireAllRules();

        assertEquals( ++fireCount,  results.size() );
        assertEquals( 1,  ((Collection) results.get( fireCount - 1 )).size() );
        assertEquals( ArrayList.class.getName(), results.get( fireCount - 1 ).getClass().getName() );

    }

    @Test
    @Ignore("This test requires us to fix the propagation order")
    public void testForallSinglePattern() throws Exception {
        final PackageBuilder builder = new PackageBuilder();
        builder.addPackageFromDrl( new InputStreamReader( getClass().getResourceAsStream( "test_ForallSinglePattern.drl" ) ) );
        final Package pkg = builder.getPackage();

        RuleBase ruleBase = getSinglethreadRuleBase();
        ruleBase.addPackage( pkg );
        ruleBase = SerializationHelper.serializeObject( ruleBase );
        final WorkingMemory workingMemory = ruleBase.newStatefulSession();

        final List list = new ArrayList();
        workingMemory.setGlobal( "results",
                                 list );
        int fired = 0;

        // no cheeses, so should fire 
        workingMemory.fireAllRules();
        assertEquals( ++fired,
                      list.size() );

        // only stilton, so should not fire again 
        FactHandle stilton1 = workingMemory.insert( new Cheese( "stilton",
                                                                10 ) );
        workingMemory.fireAllRules();
        assertEquals( fired,
                      list.size() );

        // only stilton, so should not fire again 
        FactHandle stilton2 = workingMemory.insert( new Cheese( "stilton",
                                                                11 ) );
        workingMemory.fireAllRules();
        assertEquals( fired,
                      list.size() );

        // still only stilton, so should not fire  
        workingMemory.retract( stilton1 );
        workingMemory.fireAllRules();
        assertEquals( ++fired, // we need to fix forall to not fire in this situation 
                      list.size() );

        // there is a brie, so should not fire  
        FactHandle brie = workingMemory.insert( new Cheese( "brie",
                                                            10 ) );
        workingMemory.fireAllRules();
        assertEquals( fired,
                      list.size() );

        // no brie anymore, so should fire  
        workingMemory.retract( brie );
        workingMemory.fireAllRules();
        assertEquals( ++fired,
                      list.size() );

        // no more cheese, but since it already fired, should not fire again 
        workingMemory.retract( stilton2 );
        workingMemory.fireAllRules();
        assertEquals( fired,  
                      list.size() );

    }

    @Test
    public void testForallSinglePattern2() throws Exception {
        final KnowledgeBase kbase = loadKnowledgeBase( "test_ForallSinglePattern2.drl" );
        final StatefulKnowledgeSession ksession = createKnowledgeSession(kbase);

        ksession.insert( new Triangle( 3,
                                       3,
                                       3 ) );
        ksession.insert( new Triangle( 3,
                                       3,
                                       3 ) );

        // no cheeses, so should fire 
        int fired = ksession.fireAllRules();
        assertEquals( 1,
                      fired );

        ksession.dispose();
    }

    @Test
    public void testMVELCollect() throws Exception {

        // read in the source 
        final Reader reader = new InputStreamReader( getClass().getResourceAsStream( "test_MVELCollect.drl" ) );
        final RuleBase ruleBase = loadRuleBase( reader );

        final WorkingMemory wm = ruleBase.newStatefulSession();
        final List results = new ArrayList();

        wm.setGlobal( "results",
                      results );

        wm.insert( new Cheese( "stilton",
                               10 ) );
        wm.insert( new Cheese( "stilton",
                               7 ) );
        wm.insert( new Cheese( "stilton",
                               8 ) );
        wm.insert( new Cheese( "brie",
                               5 ) );
        wm.insert( new Cheese( "provolone",
                               150 ) );
        wm.insert( new Cheese( "provolone",
                               20 ) );
        wm.insert( new Person( "Bob",
                               "stilton" ) );
        wm.insert( new Person( "Mark",
                               "provolone" ) );

        wm.fireAllRules();

        assertEquals( 1,
                             results.size() );
        assertEquals( 6,
                             ((List) results.get( 0 )).size() );
    }

    @Test
    public void testNestedCorelatedRulesWithForall() throws Exception {

        PackageBuilder builder = new PackageBuilder();
        builder.addPackageFromDrl( new InputStreamReader( FirstOrderLogicTest.class.getResourceAsStream( "test_NestedCorrelatedRulesWithForall.drl" ) ) );

        RuleBase ruleBase = RuleBaseFactory.newRuleBase();
        ruleBase.addPackage( builder.getPackage() );
        ruleBase = SerializationHelper.serializeObject( ruleBase );
        StatefulSession session = ruleBase.newStatefulSession();

        List list1 = new ArrayList();
        List list2 = new ArrayList();
        List list3 = new ArrayList();
        List list4 = new ArrayList();

        session.setGlobal( "list1",
                           list1 );
        session.setGlobal( "list2",
                           list2 );
        session.setGlobal( "list3",
                           list3 );
        session.setGlobal( "list4",
                           list4 );

        SpecialString first42 = new SpecialString( "42" );
        SpecialString second42 = new SpecialString( "42" );
        SpecialString world = new SpecialString( "World" );

        //System.out.println( "Inserting ..." );

        session.insert( world );
        session.insert( first42 );
        session.insert( second42 );

        //System.out.println( "Done." );

        //System.out.println( "Firing rules ..." );

        // check all lists are empty 
        assertTrue( list1.isEmpty() );
        assertTrue( list2.isEmpty() );
        assertTrue( list3.isEmpty() );
        assertTrue( list4.isEmpty() );

        session.fireAllRules();

        //System.out.println( "Done." );

        // check first list is populated correctly 
        assertEquals( 0,
                      list1.size() );

        // check second list is populated correctly         
        assertEquals( 0,
                      list2.size() );

        // check third list is populated correctly         
        assertEquals( 1,
                      list3.size() );

        // check fourth list is populated correctly         
        assertEquals( 0,
                      list4.size() );
    }

    @Test
    public void testFromInsideNotAndExists() throws Exception {
        final PackageBuilder builder = new PackageBuilder();
        builder.addPackageFromDrl( new InputStreamReader( getClass().getResourceAsStream( "test_FromInsideNotAndExists.drl" ) ) );
        final Package pkg = builder.getPackage();

        RuleBase ruleBase = getSinglethreadRuleBase();
        ruleBase.addPackage( pkg );
        ruleBase = SerializationHelper.serializeObject( ruleBase );
        final WorkingMemory workingMemory = ruleBase.newStatefulSession();

        final List list = new ArrayList();
        workingMemory.setGlobal( "results",
                                 list );

        final Cheese cheddar = new Cheese( "cheddar",
                                           7 );
        final Cheese provolone = new Cheese( "provolone",
                                             5 );
        final Cheesery cheesery = new Cheesery();

        cheesery.addCheese( cheddar );
        cheesery.addCheese( provolone );

        FactHandle handle = workingMemory.insert( cheesery );
        workingMemory.fireAllRules();
        assertEquals( 0,
                      list.size() );

        cheesery.addCheese( new Cheese( "stilton",
                                        10 ) );
        cheesery.removeCheese( cheddar );
        workingMemory.update( handle,
                              cheesery );
        workingMemory.fireAllRules();
        assertEquals( 2,
                      list.size() );

    }

    @Test
    public void testOr() throws Exception {
        final PackageBuilder builder = new PackageBuilder();
        builder.addPackageFromDrl( new InputStreamReader( getClass().getResourceAsStream( "test_OrNesting.drl" ) ) );
        final Package pkg = builder.getPackage();

        RuleBase ruleBase = getSinglethreadRuleBase();
        ruleBase.addPackage( pkg );
        ruleBase = SerializationHelper.serializeObject( ruleBase );
        final WorkingMemory workingMemory = ruleBase.newStatefulSession();

        final List list = new ArrayList();
        workingMemory.setGlobal( "results",
                                 list );

        final Cheese cheddar = new Cheese( "cheddar",
                                           7 );
        final Cheese provolone = new Cheese( "provolone",
                                             5 );
        final Cheese brie = new Cheese( "brie",
                                        15 );
        final Person mark = new Person( "mark",
                                        "stilton" );

        FactHandle ch = workingMemory.insert( cheddar );
        FactHandle ph = workingMemory.insert( provolone );
        FactHandle bh = workingMemory.insert( brie );
        FactHandle markh = workingMemory.insert( mark );

        workingMemory.fireAllRules();
        assertEquals( 1,
                      list.size() );
    }

    // JBRULES-2482 
    @Test
    public void testOrWithVariableResolution() throws Exception {
        final KnowledgeBuilder kbuilder = KnowledgeBuilderFactory.newKnowledgeBuilder();
        kbuilder.add( ResourceFactory.newClassPathResource( "test_OrCEFollowedByMultipleEval.drl",
                                                            FirstOrderLogicTest.class ),
                      ResourceType.DRL );

        assertFalse( kbuilder.getErrors().toString(),
                     kbuilder.hasErrors() );

        final KnowledgeBase kbase = KnowledgeBaseFactory.newKnowledgeBase();
        kbase.addKnowledgePackages( kbuilder.getKnowledgePackages() );

        final StatefulKnowledgeSession ksession = createKnowledgeSession(kbase);

        final AgendaEventListener al = mock( AgendaEventListener.class );
        ksession.addEventListener( al );

        ksession.insert( new FactA( "a" ) );
        ksession.insert( new FactB( "b" ) );
        ksession.insert( new FactC( "c" ) );

        ksession.fireAllRules();
        verify( al,
                times( 6 ) ).afterActivationFired( any( AfterActivationFiredEvent.class ) );
    }

    // JBRULES-2526 
    @Test
    public void testOrWithVariableResolution2() throws Exception {
        final KnowledgeBuilder kbuilder = KnowledgeBuilderFactory.newKnowledgeBuilder();
        kbuilder.add( ResourceFactory.newClassPathResource( "test_OrCEFollowedByMultipleEval2.drl",
                                                            FirstOrderLogicTest.class ),
                      ResourceType.DRL );

        assertFalse( kbuilder.getErrors().toString(),
                     kbuilder.hasErrors() );

        final KnowledgeBase kbase = KnowledgeBaseFactory.newKnowledgeBase();
        kbase.addKnowledgePackages( kbuilder.getKnowledgePackages() );

        final StatefulKnowledgeSession ksession = createKnowledgeSession(kbase);

        final AgendaEventListener al = mock( AgendaEventListener.class );
        ksession.addEventListener( al );

        ksession.insert( new FactA( "a" ) );
        ksession.insert( new FactB( "b" ) );
        ksession.insert( new FactC( "c" ) );

        ksession.fireAllRules();
        verify( al,
                times( 8 ) ).afterActivationFired( any( AfterActivationFiredEvent.class ) );
    }

    @Test
    public void testCollectWithMemberOfOperators() throws Exception {
        final PackageBuilder builder = new PackageBuilder();
        builder.addPackageFromDrl( new InputStreamReader( getClass().getResourceAsStream( "test_CollectMemberOfOperator.drl" ) ) );
        final Package pkg = builder.getPackage();

        RuleBase ruleBase = getSinglethreadRuleBase();
        ruleBase.addPackage( pkg );
        ruleBase = SerializationHelper.serializeObject( ruleBase );
        final WorkingMemory workingMemory = ruleBase.newStatefulSession();

        final List list = new ArrayList();
        workingMemory.setGlobal( "results",
                                 list );

        final Order order1 = new Order( 1,
                                        "bob" );
        final OrderItem item11 = new OrderItem( order1,
                                                1 );
        final OrderItem item12 = new OrderItem( order1,
                                                2 );
        final Order order2 = new Order( 2,
                                        "mark" );
        final OrderItem item21 = new OrderItem( order2,
                                                1 );
        final OrderItem item22 = new OrderItem( order2,
                                                2 );

        workingMemory.insert( order1 );
        workingMemory.insert( item11 );
        workingMemory.insert( item12 );
        workingMemory.insert( order2 );
        workingMemory.insert( item21 );
        workingMemory.insert( item22 );

        workingMemory.fireAllRules();

        int index = 0;
        assertEquals( 8,
                      list.size() );
        assertSame( order1,
                    list.get( index++ ) );
        assertSame( item11,
                    list.get( index++ ) );
        assertSame( order2,
                    list.get( index++ ) );
        assertSame( item21,
                    list.get( index++ ) );
        assertSame( order1,
                    list.get( index++ ) );
        assertSame( item11,
                    list.get( index++ ) );
        assertSame( order2,
                    list.get( index++ ) );
        assertSame( item21,
                    list.get( index++ ) );

    }

    @Test
    public void testCollectWithContainsOperators() throws Exception {
        final PackageBuilder builder = new PackageBuilder();
        builder.addPackageFromDrl( new InputStreamReader( getClass().getResourceAsStream( "test_CollectContainsOperator.drl" ) ) );
        final Package pkg = builder.getPackage();

        RuleBase ruleBase = getSinglethreadRuleBase();
        ruleBase.addPackage( pkg );
        ruleBase = SerializationHelper.serializeObject( ruleBase );
        final WorkingMemory workingMemory = ruleBase.newStatefulSession();

        final List list = new ArrayList();
        workingMemory.setGlobal( "results",
                                 list );

        final Order order1 = new Order( 1,
                                        "bob" );
        final OrderItem item11 = new OrderItem( order1,
                                                1 );
        final OrderItem item12 = new OrderItem( order1,
                                                2 );
        final Order order2 = new Order( 2,
                                        "mark" );
        final OrderItem item21 = new OrderItem( order2,
                                                1 );
        final OrderItem item22 = new OrderItem( order2,
                                                2 );

        workingMemory.insert( order1 );
        workingMemory.insert( item11 );
        workingMemory.insert( item12 );
        workingMemory.insert( order2 );
        workingMemory.insert( item21 );
        workingMemory.insert( item22 );

        workingMemory.fireAllRules();

        int index = 0;
        assertEquals( 8,
                      list.size() );
        assertSame( order1,
                    list.get( index++ ) );
        assertSame( item11,
                    list.get( index++ ) );
        assertSame( order2,
                    list.get( index++ ) );
        assertSame( item21,
                    list.get( index++ ) );
        assertSame( order1,
                    list.get( index++ ) );
        assertSame( item11,
                    list.get( index++ ) );
        assertSame( order2,
                    list.get( index++ ) );
        assertSame( item21,
                    list.get( index++ ) );

    }

    @Test
    public void testForallSinglePatternWithExists() throws Exception {
        final PackageBuilder builder = new PackageBuilder();
        builder.addPackageFromDrl( new InputStreamReader( getClass().getResourceAsStream( "test_ForallSinglePatternWithExists.drl" ) ) );
        final Package pkg = builder.getPackage();

        RuleBase ruleBase = getSinglethreadRuleBase();
        ruleBase.addPackage( pkg );
        ruleBase = SerializationHelper.serializeObject( ruleBase );
        final WorkingMemory workingMemory = ruleBase.newStatefulSession();

        final List list = new ArrayList();
        workingMemory.setGlobal( "results",
                                 list );

        workingMemory.insert( new Cheese( "stilton",
                                          10 ) );
        workingMemory.insert( new Cheese( "brie",
                                          10 ) );
        workingMemory.insert( new Cheese( "brie",
                                          10 ) );
        workingMemory.insert( new Order( 1,
                                         "bob" ) );
        workingMemory.insert( new Person( "bob",
                                          "stilton",
                                          10 ) );
        workingMemory.insert( new Person( "mark",
                                          "stilton" ) );

        workingMemory.fireAllRules();

        assertEquals( 1, list.size() );

    }

    @Test
    public void testCollectResultBetaConstraint() throws Exception {

        // read in the source 
        final Reader reader = new InputStreamReader( getClass().getResourceAsStream( "test_CollectResultsBetaConstraint.drl" ) );
        RuleBase ruleBase = loadRuleBase( reader );

        StatefulSession wm = ruleBase.newStatefulSession();
        List results = new ArrayList();

        wm.setGlobal( "results",
                      results );

        wm.insert( new Double( 10 ) );
        wm.insert( new Integer( 2 ) );

        //        ruleBase = SerializationHelper.serializeObject( ruleBase );
        //        wm = serializeWorkingMemory( ruleBase, 
        //                                     wm );
        //        results = (List) wm.getGlobal( "results" );

        wm.fireAllRules();

        assertEquals( 0,
                             results.size() );

        wm.insert( new Double( 15 ) );
        wm.fireAllRules();

        assertEquals( 2,
                             results.size() );

        assertEquals( "collect",
                             results.get( 0 ) );
        assertEquals( "accumulate",
                             results.get( 1 ) );
    }

    @Test
    public void testFromWithOr() throws Exception {
        KnowledgeBuilder builder = KnowledgeBuilderFactory.newKnowledgeBuilder();
        builder.add( ResourceFactory.newInputStreamResource( getClass().getResourceAsStream( "test_FromWithOr.drl" ) ),
                     ResourceType.DRL );

        if ( builder.hasErrors() ) {
            logger.info( builder.getErrors().toString() );
        }
        assertFalse( builder.hasErrors() );

        KnowledgeBase kbase = KnowledgeBaseFactory.newKnowledgeBase();
        kbase.addKnowledgePackages( builder.getKnowledgePackages() );

        final StatefulKnowledgeSession session = createKnowledgeSession(kbase);

        final List<Address> results = new ArrayList<Address>();
        session.setGlobal( "results",
                           results );

        Address a1 = new Address();
        a1.setZipCode( "12345" );
        Address a2 = new Address();
        a2.setZipCode( "54321" );
        Address a3 = new Address();
        a3.setZipCode( "99999" );

        Person p = new Person();
        p.addAddress( a1 );
        p.addAddress( a2 );
        p.addAddress( a3 );

        session.insert( p );
        session.fireAllRules();

        assertEquals( 2,
                      results.size() );
        assertTrue( results.contains( a1 ) );
        assertTrue( results.contains( a2 ) );

    }

    @Test
    @Ignore("This test requires us to fix the propagation order")
    public void testForallWithSlidingWindow() throws Exception {
        final KnowledgeBuilder kbuilder = KnowledgeBuilderFactory.newKnowledgeBuilder();
        kbuilder.add( ResourceFactory.newInputStreamResource( getClass().getResourceAsStream( "test_ForallSlidingWindow.drl" ) ),
                      ResourceType.DRL );
        assertFalse( kbuilder.getErrors().toString(),
                     kbuilder.hasErrors() );

        final KnowledgeBase kbase = KnowledgeBaseFactory.newKnowledgeBase();
        kbase.addKnowledgePackages( kbuilder.getKnowledgePackages() );

        final KnowledgeSessionConfiguration conf = KnowledgeBaseFactory.newKnowledgeSessionConfiguration();
        conf.setOption( ClockTypeOption.get( ClockType.PSEUDO_CLOCK.getId() ) );
        final StatefulKnowledgeSession ksession = kbase.newStatefulKnowledgeSession( conf,
                                                                                     null );
        final SessionPseudoClock clock = (SessionPseudoClock) ksession.<SessionClock>getSessionClock();
        List<String> results = new ArrayList<String>();
        ksession.setGlobal( "results",
                            results );

        // advance time... no events, so forall should fire 
        clock.advanceTime( 60,
                           TimeUnit.SECONDS );
        ksession.fireAllRules();
        assertEquals( 1,
                      results.size() );

        int seq = 1;
        // advance time... there are matching events now, but forall still not fire 
        ksession.insert( new StockTick( seq++,
                                        "RHT",
                                        10,
                                        clock.getCurrentTime() ) ); // 60 
        clock.advanceTime( 5,
                           TimeUnit.SECONDS );
        ksession.fireAllRules();
        assertEquals( 1,
                      results.size() );
        ksession.insert( new StockTick( seq++,
                                        "RHT",
                                        10,
                                        clock.getCurrentTime() ) ); // 65 
        clock.advanceTime( 5,
                           TimeUnit.SECONDS );
        ksession.fireAllRules();
        assertEquals( 1,
                      results.size() );

        // advance time... there are non-matching events now, so forall de-activates 
        ksession.insert( new StockTick( seq++,
                                        "IBM",
                                        10,
                                        clock.getCurrentTime() ) ); // 70 
        clock.advanceTime( 10,
                           TimeUnit.SECONDS );
        ksession.fireAllRules();
        assertEquals( 1,
                      results.size() );

        // advance time... there are non-matching events now, so forall is still deactivated 
        ksession.insert( new StockTick( seq++,
                                        "RHT",
                                        10,
                                        clock.getCurrentTime() ) ); // 80 
        clock.advanceTime( 10,
                           TimeUnit.SECONDS );
        ksession.fireAllRules();
        assertEquals( 1,
                      results.size() );

        // advance time... non-matching event expires now, so forall should fire 
        ksession.insert( new StockTick( seq++,
                                        "RHT",
                                        10,
                                        clock.getCurrentTime() ) ); // 90 
        clock.advanceTime( 10,
                           TimeUnit.SECONDS );
        ksession.fireAllRules();
        assertEquals( 2,
                      results.size() );

        // advance time... forall still matches and should not fire 
        ksession.insert( new StockTick( seq++,
                                        "RHT",
                                        10,
                                        clock.getCurrentTime() ) ); // 100 
        clock.advanceTime( 10,
                           TimeUnit.SECONDS );
        ksession.fireAllRules();
        assertEquals( 2,  
                      results.size() );

        // advance time... forall still matches and should not fire 
        clock.advanceTime( 60,
                           TimeUnit.SECONDS );
        ksession.fireAllRules();
        assertEquals( 2,  
                      results.size() );

    }

    @Test
    public void testCollectFromMVELAfterOr() throws Exception {

        // read in the source 
        final Reader reader = new InputStreamReader( getClass().getResourceAsStream( "test_CollectFromMVELAfterOr.drl" ) );
        RuleBase ruleBase = loadRuleBase( reader );

        StatefulSession wm = ruleBase.newStatefulSession();
        List results = new ArrayList();

        wm.setGlobal( "results",
                      results );

        Person jill = new Person( "jill" );

        Person bob = new Person( "bob" );
        List addresses = new ArrayList();
        addresses.add( new Address( "a" ) );
        addresses.add( new Address( "b" ) );
        addresses.add( new Address( "c" ) );
        bob.setAddresses( addresses );

        wm.insert( jill );
        wm.insert( bob );

        wm = SerializationHelper.getSerialisedStatefulSession( wm );
        results = (List) wm.getGlobal( "results" );

        wm.fireAllRules();

        assertEquals( 2,
                             results.size() );
        assertEquals( 3,
                             ((Collection) results.get( 0 )).size() );
    }

    @Test
    public void testCollectAfterOrCE() throws Exception {
        //Set up facts
        final Cheesery bonFromage = new Cheesery();
        bonFromage.addCheese( new Cheese( "cheddar" ) );
        bonFromage.addCheese( new Cheese( "cheddar" ) );

        //Test in memory compile of DRL
        KnowledgeBuilder kbuilder = KnowledgeBuilderFactory.newKnowledgeBuilder();
        kbuilder.add( ResourceFactory.newClassPathResource( "test_OrCEFollowedByCollect.drl",
                                                            getClass() ),
                      ResourceType.DRL );
        KnowledgeBuilderErrors errors = kbuilder.getErrors();
        if ( errors.size() > 0 ) {
            for ( KnowledgeBuilderError error : errors ) {
                logger.warn( error.toString() );
            }
            throw new IllegalArgumentException( "Could not parse knowledge." );
        }
        assertFalse( kbuilder.hasErrors() );

        Collection<KnowledgePackage> knowledgePackages = kbuilder.getKnowledgePackages();

        KnowledgeBase kbase = KnowledgeBaseFactory.newKnowledgeBase();
        kbase.addKnowledgePackages( knowledgePackages );

        StatefulKnowledgeSession session = createKnowledgeSession(kbase);
        session.insert( bonFromage );

        int rules = session.fireAllRules();
        assertEquals( 2,
                      rules );

        //Serialize and test again
        knowledgePackages = SerializationHelper.serializeObject( knowledgePackages );
        kbase = KnowledgeBaseFactory.newKnowledgeBase();
        kbase.addKnowledgePackages( knowledgePackages );
        
        session = createKnowledgeSession(kbase);
        session.insert( bonFromage );

        rules = session.fireAllRules();
        assertEquals( 2,
                      rules );

    }
    
    @Test 
    public void testLotsOfOrs() throws Exception {
        // Decomposed this test down to just two rules, while still exhibiting the problem
        // Uncomment rest of rule as those are fixed, to complicate it again.
        String str = "package org.drools.test\n" + 
                "\n" + 
                "import " + FirstOrderLogicTest.class.getCanonicalName() + ".Field;\n" + 
                " \n" + 
                "rule \"test\"\n" + 
                "    when\n" + 
                "        (\n" + 
                "            ( \n" + 
                "                a : Field( name == \"a\") and\n" + 
                "                eval( !a.getValue().equals(\"a\") ) and\n" + 
                "                b : Field( name == \"b\" ) and\n" + 
                "                eval( b.intValue()>10 )\n" + 
<<<<<<< HEAD
                "           )\n" + 
                "           /*\n" + 
=======
                "           )\n" +  
>>>>>>> 050b6733
                "           or\n" + 
                "           (\n" + 
                "                b2 : Field( name == \"b\" ) and\n" + 
                "                eval( b2.intValue()<10 )\n" + 
                "           )\n" + 
<<<<<<< HEAD
                "           */\n" + 
=======
>>>>>>> 050b6733
                "        )\n" + 
                "        and \n" + 
                "        (\n" + 
                "            t : Field( name == \"t\" ) and\n" + 
                "            eval( t.getValue().equals(\"Y\") )\n" + 
                "        )\n" + 
                "        and (\n" + 
                "           (\n" + 
                "                c : Field( name == \"c\" ) and\n" + 
                "                eval( c.getValue().equals(\"c\") ) and\n" +                 
                "                d : Field( name == \"d\" ) and\n" + 
                "                eval( d.intValue()<5 )\n" + 
                "           ) \n" + 
                "           or \n" + 
                "           (\n" + 
                "                c : Field( name == \"c\" ) and\n" + 
                "                eval( c.getValue().equals(\"c\") ) and\n" + 
                "                d : Field( name == \"d\" ) and\n" + 
                "                eval( d.intValue()<20 )\n" + 
                "           ) \n" + 
                "           or \n" + 
                "           ( \n" + 
                "                c : Field( name == \"c\") and\n" + 
                "                eval( c.getValue().equals(\"d\") ) and\n" + 
                "                d : Field( name == \"d\" ) and\n" + 
                "                eval( d.intValue()<20 )\n" + 
                "           )\n" + 
                "        )\n" + 
                "    then\n" + 
                "        System.out.println( \"Worked!\" ); \n" + 
                "end";
        
        logger.info( str );
        
        KnowledgeBase kbase = loadKnowledgeBaseFromString( str );
        StatefulKnowledgeSession ksession = createKnowledgeSession(kbase);
             
        ksession.insert(new Field("t", "Y"));
        ksession.insert(new Field("a", "b"));
        ksession.insert(new Field("b", "15"));
        ksession.insert(new Field("c", "d"));
        ksession.insert(new Field("d", "15"));
        ksession.fireAllRules();   
        ksession.dispose();
    }

    @Test 
    public void testOrs() throws Exception {
        String str = "package org.drools\n" + 
                "rule X\n" + 
                "    when\n" +
                "        Message( message == 'test' )\n" +
                "        Message( !fired ) or eval( !false )\n" + 
                "    then\n" + 
                "end\n";
        
        KnowledgeBase kbase = loadKnowledgeBaseFromString( str );
        StatefulKnowledgeSession ksession = createKnowledgeSession(kbase);
        
        ksession.insert( new Message( "test" ) );
        int rules = ksession.fireAllRules();
        assertEquals( 2, rules );
        ksession.dispose();
    }

    public class Field {
        public Field(String name, String value) {
            super();
            this.name = name;
            this.value = value;
        }
        
        private String name;
        private String value;
        
        public String getName() {
            return name;
        }
        public void setName(String name) {
            this.name = name;
        }
        public String getValue() {
            return value;
        }
        public void setValue(String value) {
            this.value = value;
        }
        
        public int intValue() {
            Integer intValue = Integer.valueOf(value);
            return intValue;
        }
    }    
}<|MERGE_RESOLUTION|>--- conflicted
+++ resolved
@@ -1472,21 +1472,12 @@
                 "                eval( !a.getValue().equals(\"a\") ) and\n" + 
                 "                b : Field( name == \"b\" ) and\n" + 
                 "                eval( b.intValue()>10 )\n" + 
-<<<<<<< HEAD
-                "           )\n" + 
-                "           /*\n" + 
-=======
                 "           )\n" +  
->>>>>>> 050b6733
                 "           or\n" + 
                 "           (\n" + 
                 "                b2 : Field( name == \"b\" ) and\n" + 
                 "                eval( b2.intValue()<10 )\n" + 
                 "           )\n" + 
-<<<<<<< HEAD
-                "           */\n" + 
-=======
->>>>>>> 050b6733
                 "        )\n" + 
                 "        and \n" + 
                 "        (\n" + 
