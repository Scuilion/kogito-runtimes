<<<<<<< HEAD
package org.drools.template.model;

/*
 * Copyright 2005 JBoss Inc
 * 
 * Licensed under the Apache License, Version 2.0 (the "License");
 * you may not use this file except in compliance with the License.
 * You may obtain a copy of the License at
 * 
 *      http://www.apache.org/licenses/LICENSE-2.0
 * 
 * Unless required by applicable law or agreed to in writing, software
 * distributed under the License is distributed on an "AS IS" BASIS,
 * WITHOUT WARRANTIES OR CONDITIONS OF ANY KIND, either express or implied.
 * See the License for the specific language governing permissions and
 * limitations under the License.
 */

import org.junit.After;
import org.junit.Before;
import org.junit.Test;
import static org.junit.Assert.*;

/**
 * @author <a href="mailto:michael.neale@gmail.com"> Michael Neale</a>
 * 
 * Test rendering and running a whole sample ruleset, from the model classes
 * down.
 */
public class PackageRenderTest {

    public Rule buildRule() {
        final Rule rule = new Rule( "myrule",
                              new Integer( 42 ),
                              1 );
        rule.setComment( "rule comments" );

        final Condition cond = new Condition();
        cond.setComment( "cond comment" );
        cond.setSnippet( "cond snippet" );
        rule.addCondition( cond );

        final Consequence cons = new Consequence();
        cons.setComment( "cons comment" );
        cons.setSnippet( "cons snippet" );
        rule.addConsequence( cons );

        return rule;
    }

    @Test
    public void testRulesetRender() {
        final Package ruleSet = new Package( "my ruleset" );
        ruleSet.addFunctions( "my functions" );
        ruleSet.addRule( buildRule() );

        final Rule rule = buildRule();
        rule.setName( "other rule" );
        ruleSet.addRule( rule );

        final Import imp = new Import();
        imp.setClassName( "clazz name" );
        imp.setComment( "import comment" );
        ruleSet.addImport( imp );

        final DRLOutput out = new DRLOutput();
        ruleSet.renderDRL( out );

        final String drl = out.getDRL();
        assertNotNull( drl );
        System.out.println( drl );
        assertTrue( drl.indexOf( "rule \"myrule\"" ) > -1 );
        assertTrue( drl.indexOf( "salience 42" ) > -1 );
        assertTrue( drl.indexOf( "#rule comments" ) > -1 );
        assertTrue( drl.indexOf( "my functions" ) > -1 );
        assertTrue( drl.indexOf( "package my_ruleset;" ) > -1 );
        assertTrue( drl.indexOf( "rule \"other rule\"" ) > drl.indexOf( "rule \"myrule\"" ) );

    }

}
=======
package org.drools.template.model;

/*
 * Copyright 2005 JBoss Inc
 * 
 * Licensed under the Apache License, Version 2.0 (the "License");
 * you may not use this file except in compliance with the License.
 * You may obtain a copy of the License at
 * 
 *      http://www.apache.org/licenses/LICENSE-2.0
 * 
 * Unless required by applicable law or agreed to in writing, software
 * distributed under the License is distributed on an "AS IS" BASIS,
 * WITHOUT WARRANTIES OR CONDITIONS OF ANY KIND, either express or implied.
 * See the License for the specific language governing permissions and
 * limitations under the License.
 */

import org.junit.Test;
import static org.junit.Assert.*;

/**
 * @author <a href="mailto:michael.neale@gmail.com"> Michael Neale</a>
 * 
 * Test rendering and running a whole sample ruleset, from the model classes
 * down.
 */
public class PackageRenderTest {

    public Rule buildRule() {
        final Rule rule = new Rule( "myrule",
                              new Integer( 42 ),
                              1 );
        rule.setComment( "rule comments" );

        final Condition cond = new Condition();
        cond.setComment( "cond comment" );
        cond.setSnippet( "cond snippet" );
        rule.addCondition( cond );

        final Consequence cons = new Consequence();
        cons.setComment( "cons comment" );
        cons.setSnippet( "cons snippet" );
        rule.addConsequence( cons );

        return rule;
    }

    @Test
    public void testRulesetRender() {
        final Package ruleSet = new Package( "my ruleset" );
        ruleSet.addFunctions( "my functions" );
        ruleSet.addRule( buildRule() );

        final Rule rule = buildRule();
        rule.setName( "other rule" );
        ruleSet.addRule( rule );

        final Import imp = new Import();
        imp.setClassName( "clazz name" );
        imp.setComment( "import comment" );
        ruleSet.addImport( imp );

        final DRLOutput out = new DRLOutput();
        ruleSet.renderDRL( out );

        final String drl = out.getDRL();
        assertNotNull( drl );
        System.out.println( drl );
        assertTrue( drl.indexOf( "rule \"myrule\"" ) > -1 );
        assertTrue( drl.indexOf( "salience 42" ) > -1 );
        assertTrue( drl.indexOf( "#rule comments" ) > -1 );
        assertTrue( drl.indexOf( "my functions" ) > -1 );
        assertTrue( drl.indexOf( "package my_ruleset;" ) > -1 );
        assertTrue( drl.indexOf( "rule \"other rule\"" ) > drl.indexOf( "rule \"myrule\"" ) );
    }
    
    @Test
    public void testRulesetAttribute() {
        final Package ruleSet = new Package( "my ruleset" );
        ruleSet.setAgendaGroup( "agroup" );
        ruleSet.setNoLoop( true );
        ruleSet.setSalience( 100 );
        final DRLOutput out = new DRLOutput();
        ruleSet.renderDRL( out );

        final String drl = out.getDRL();
        assertTrue( drl.contains( "agenda-group \"agroup\"") );
        assertTrue( drl.contains( "no-loop true") );
        assertTrue( drl.contains( "salience 100" ) );
    }
}
>>>>>>> 83faec83
<|MERGE_RESOLUTION|>--- conflicted
+++ resolved
@@ -1,86 +1,3 @@
-<<<<<<< HEAD
-package org.drools.template.model;
-
-/*
- * Copyright 2005 JBoss Inc
- * 
- * Licensed under the Apache License, Version 2.0 (the "License");
- * you may not use this file except in compliance with the License.
- * You may obtain a copy of the License at
- * 
- *      http://www.apache.org/licenses/LICENSE-2.0
- * 
- * Unless required by applicable law or agreed to in writing, software
- * distributed under the License is distributed on an "AS IS" BASIS,
- * WITHOUT WARRANTIES OR CONDITIONS OF ANY KIND, either express or implied.
- * See the License for the specific language governing permissions and
- * limitations under the License.
- */
-
-import org.junit.After;
-import org.junit.Before;
-import org.junit.Test;
-import static org.junit.Assert.*;
-
-/**
- * @author <a href="mailto:michael.neale@gmail.com"> Michael Neale</a>
- * 
- * Test rendering and running a whole sample ruleset, from the model classes
- * down.
- */
-public class PackageRenderTest {
-
-    public Rule buildRule() {
-        final Rule rule = new Rule( "myrule",
-                              new Integer( 42 ),
-                              1 );
-        rule.setComment( "rule comments" );
-
-        final Condition cond = new Condition();
-        cond.setComment( "cond comment" );
-        cond.setSnippet( "cond snippet" );
-        rule.addCondition( cond );
-
-        final Consequence cons = new Consequence();
-        cons.setComment( "cons comment" );
-        cons.setSnippet( "cons snippet" );
-        rule.addConsequence( cons );
-
-        return rule;
-    }
-
-    @Test
-    public void testRulesetRender() {
-        final Package ruleSet = new Package( "my ruleset" );
-        ruleSet.addFunctions( "my functions" );
-        ruleSet.addRule( buildRule() );
-
-        final Rule rule = buildRule();
-        rule.setName( "other rule" );
-        ruleSet.addRule( rule );
-
-        final Import imp = new Import();
-        imp.setClassName( "clazz name" );
-        imp.setComment( "import comment" );
-        ruleSet.addImport( imp );
-
-        final DRLOutput out = new DRLOutput();
-        ruleSet.renderDRL( out );
-
-        final String drl = out.getDRL();
-        assertNotNull( drl );
-        System.out.println( drl );
-        assertTrue( drl.indexOf( "rule \"myrule\"" ) > -1 );
-        assertTrue( drl.indexOf( "salience 42" ) > -1 );
-        assertTrue( drl.indexOf( "#rule comments" ) > -1 );
-        assertTrue( drl.indexOf( "my functions" ) > -1 );
-        assertTrue( drl.indexOf( "package my_ruleset;" ) > -1 );
-        assertTrue( drl.indexOf( "rule \"other rule\"" ) > drl.indexOf( "rule \"myrule\"" ) );
-
-    }
-
-}
-=======
 package org.drools.template.model;
 
 /*
@@ -172,5 +89,4 @@
         assertTrue( drl.contains( "no-loop true") );
         assertTrue( drl.contains( "salience 100" ) );
     }
-}
->>>>>>> 83faec83
+}