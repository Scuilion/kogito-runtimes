package org.drools.lang;

import java.util.ArrayList;
import java.util.LinkedList;
import java.util.List;

import org.antlr.runtime.MismatchedTokenException;
import org.antlr.runtime.MissingTokenException;
import org.antlr.runtime.RecognitionException;
import org.antlr.runtime.RecognizerSharedState;
import org.antlr.runtime.Token;
import org.antlr.runtime.TokenStream;
import org.antlr.runtime.UnwantedTokenException;
import org.drools.compiler.DroolsParserException;
import org.drools.core.util.StringUtils;
import org.drools.lang.api.AccumulateDescrBuilder;
import org.drools.lang.api.AnnotatedDescrBuilder;
import org.drools.lang.api.AnnotationDescrBuilder;
import org.drools.lang.api.AttributeDescrBuilder;
import org.drools.lang.api.BehaviorDescrBuilder;
import org.drools.lang.api.CEDescrBuilder;
import org.drools.lang.api.CollectDescrBuilder;
import org.drools.lang.api.DeclareDescrBuilder;
import org.drools.lang.api.DescrBuilder;
import org.drools.lang.api.DescrFactory;
import org.drools.lang.api.EvalDescrBuilder;
import org.drools.lang.api.FieldDescrBuilder;
import org.drools.lang.api.ForallDescrBuilder;
import org.drools.lang.api.FunctionDescrBuilder;
import org.drools.lang.api.GlobalDescrBuilder;
import org.drools.lang.api.ImportDescrBuilder;
import org.drools.lang.api.PackageDescrBuilder;
import org.drools.lang.api.ParameterSupportBuilder;
import org.drools.lang.api.PatternContainerDescrBuilder;
import org.drools.lang.api.PatternDescrBuilder;
import org.drools.lang.api.QueryDescrBuilder;
import org.drools.lang.api.RuleDescrBuilder;
import org.drools.lang.descr.AndDescr;
import org.drools.lang.descr.AnnotationDescr;
import org.drools.lang.descr.AttributeDescr;
import org.drools.lang.descr.BaseDescr;
import org.drools.lang.descr.ConditionalElementDescr;
import org.drools.lang.descr.ExistsDescr;
import org.drools.lang.descr.FunctionDescr;
import org.drools.lang.descr.GlobalDescr;
import org.drools.lang.descr.ImportDescr;
import org.drools.lang.descr.NotDescr;
import org.drools.lang.descr.OrDescr;
import org.drools.lang.descr.PackageDescr;
import org.drools.lang.descr.RuleDescr;
import org.drools.lang.descr.TypeDeclarationDescr;

public class DRLParser {

    private TokenStream input;
    private RecognizerSharedState state;
    private ParserHelper helper;
    private DRLExpressions exprParser;

    public DRLParser(TokenStream input) {
        this.input = input;
        this.state = new RecognizerSharedState();
        this.helper = new ParserHelper( input,
                                        state );
        this.exprParser = new DRLExpressions( input,
                                              state,
                                              helper );
    }

    /* ------------------------------------------------------------------------------------------------
     * GENERAL INTERFACING METHODS
     * ------------------------------------------------------------------------------------------------ */
    public ParserHelper getHelper() {
        return helper;
    }

    public boolean hasErrors() {
        return helper.hasErrors();
    }

    public List<DroolsParserException> getErrors() {
        return helper.getErrors();
    }

    public List<String> getErrorMessages() {
        return helper.getErrorMessages();
    }

    public void enableEditorInterface() {
        helper.enableEditorInterface();
    }

    public void disableEditorInterface() {
        helper.disableEditorInterface();
    }

    public LinkedList<DroolsSentence> getEditorInterface() {
        return helper.getEditorInterface();
    }

    public void reportError( RecognitionException ex ) {
        if ( state.backtracking == 0 ) {
            helper.reportError( ex );
        }
    }

    public void reportError( Exception ex ) {
        if ( state.backtracking == 0 ) {
            helper.reportError( ex );
        }
    }

    /* ------------------------------------------------------------------------------------------------
     * GRAMMAR RULES
     * ------------------------------------------------------------------------------------------------ */

    /**
     * Entry point method of a DRL compilation unit
     *
     * compilationUnit := package_statement? statement*
     *
     * @return a PackageDescr with the content of the whole compilation unit
     *
     * @throws RecognitionException
     */
    public final PackageDescr compilationUnit() throws RecognitionException {
        PackageDescrBuilder pkg = DescrFactory.newPackage();

        try {
            helper.pushBuilderContext( pkg );

            // package declaration?
            if ( input.LA( 1 ) != DRLLexer.EOF && helper.validateIdentifierKey( DroolsSoftKeywords.PACKAGE ) ) {
                String pkgName = packageStatement();
                pkg.name( pkgName );
                if ( state.failed ) return pkg.getDescr();
            }

            // statements
            while ( input.LA( 1 ) != DRLLexer.EOF ) {
                int next = input.index();
                if ( helper.validateStatement( 1 ) ) {
                    statement();
                    if ( state.failed ) return pkg.getDescr();

                    if ( next == input.index() ) {
                        // no token consumed, so, report problem:
                        resyncToNextStatement();
                    }
                } else {
                    resyncToNextStatement();
                }

            }
        } catch ( RecognitionException e ) {
            helper.reportError( e );
        } catch ( Exception e ) {
            helper.reportError( e );
        } finally {
            helper.setEnd();
            helper.popBuilderContext();
        }
        return pkg.getDescr();
    }

    private void resyncToNextStatement() {
        helper.reportError( new DroolsMismatchedSetException( helper.getStatementKeywords(),
                                                              input ) );
        do {
            // error recovery: look for the next statement, skipping all tokens until then
            input.consume();
        } while ( input.LA( 1 ) != DRLLexer.EOF && !helper.validateStatement( 1 ) );
    }

    /**
     * Parses a package statement and returns the name of the package
     * or null if none is defined.
     *
     * packageStatement := PACKAGE qualifiedIdentifier SEMICOLON?
     *
     * @return the name of the package or null if none is defined
     */
    public String packageStatement() throws RecognitionException {
        String pkgName = null;

        try {
            helper.start( PackageDescrBuilder.class,
                          null,
                          null );

            match( input,
                   DRLLexer.ID,
                   DroolsSoftKeywords.PACKAGE,
                   null,
                   DroolsEditorType.KEYWORD );
            if ( state.failed ) return pkgName;

            pkgName = qualifiedIdentifier();
            if ( state.failed ) return pkgName;
            if ( state.backtracking == 0 ) {
                helper.setParaphrasesValue( DroolsParaphraseTypes.PACKAGE,
                                            pkgName );
            }

            if ( input.LA( 1 ) == DRLLexer.SEMICOLON ) {
                match( input,
                       DRLLexer.SEMICOLON,
                       null,
                       null,
                       DroolsEditorType.SYMBOL );
                if ( state.failed ) return pkgName;
            }

        } catch ( RecognitionException re ) {
            reportError( re );
        } finally {
            helper.end( PackageDescrBuilder.class,
                        null );
        }
        return pkgName;
    }

    /**
     * statement := importStatement
     * | globalStatement
     * | declare
     * | rule
     * | ruleAttribute
     * | function
     * | query
     * ;
     *
     * @throws RecognitionException
     */
    public BaseDescr statement() throws RecognitionException {
        BaseDescr descr = null;
        try {
            if ( helper.validateIdentifierKey( DroolsSoftKeywords.IMPORT ) ) {
                descr = importStatement();
                if ( state.failed ) return descr;
            } else if ( helper.validateIdentifierKey( DroolsSoftKeywords.GLOBAL ) ) {
                descr = globalStatement();
                if ( state.failed ) return descr;
            } else if ( helper.validateIdentifierKey( DroolsSoftKeywords.DECLARE ) ) {
                descr = declare();
                if ( state.failed ) return descr;
            } else if ( helper.validateIdentifierKey( DroolsSoftKeywords.RULE ) ) {
                descr = rule();
                if ( state.failed ) return descr;
            } else if ( helper.validateIdentifierKey( DroolsSoftKeywords.QUERY ) ) {
                descr = query();
                if ( state.failed ) return descr;
            } else if ( helper.validateIdentifierKey( DroolsSoftKeywords.FUNCTION ) ) {
                descr = function();
                if ( state.failed ) return descr;
            } else if ( helper.validateAttribute( 1 ) ) {
                descr = attribute();
                if ( state.failed ) return descr;
            }
        } catch ( RecognitionException e ) {
            helper.reportError( e );
        } catch ( Exception e ) {
            helper.reportError( e );
        }
        return descr;
    }

    /* ------------------------------------------------------------------------------------------------
     * IMPORT STATEMENT
     * ------------------------------------------------------------------------------------------------ */

    /**
     * importStatement := IMPORT FUNCTION? qualifiedIdentifier (DOT STAR)? SEMICOLON?
     *
     * @return
     * @throws RecognitionException
     */
    public ImportDescr importStatement() throws RecognitionException {
        ImportDescrBuilder imp = null;
        try {
            imp = helper.start( ImportDescrBuilder.class,
                                null,
                                null );

            // import
            match( input,
                   DRLLexer.ID,
                   DroolsSoftKeywords.IMPORT,
                   null,
                   DroolsEditorType.KEYWORD );
            if ( state.failed ) return null;

            String kwd;
            if ( helper.validateIdentifierKey( kwd = DroolsSoftKeywords.FUNCTION ) ||
                 helper.validateIdentifierKey( kwd = DroolsSoftKeywords.STATIC ) ){
                // function
                match( input,
                       DRLLexer.ID,
                       kwd,
                       null,
                       DroolsEditorType.KEYWORD );
                if ( state.failed ) return null;
            }

            // qualifiedIdentifier
            String target = qualifiedIdentifier();
            if ( state.failed ) return null;

            if ( input.LA( 1 ) == DRLLexer.DOT && input.LA( 2 ) == DRLLexer.STAR ) {
                // .*
                match( input,
                       DRLLexer.DOT,
                       null,
                       null,
                       DroolsEditorType.IDENTIFIER );
                if ( state.failed ) return null;
                match( input,
                       DRLLexer.STAR,
                       null,
                       null,
                       DroolsEditorType.IDENTIFIER );
                if ( state.failed ) return null;
                target += ".*";
            }
            if ( state.backtracking == 0 ) imp.target( target );

            if ( input.LA( 1 ) == DRLLexer.SEMICOLON ) {
                match( input,
                       DRLLexer.SEMICOLON,
                       null,
                       null,
                       DroolsEditorType.SYMBOL );
                if ( state.failed ) return imp.getDescr();
            }

        } catch ( RecognitionException re ) {
            reportError( re );
        } finally {
            helper.end( ImportDescrBuilder.class,
                        null );
        }
        return (imp != null) ? imp.getDescr() : null;
    }

    /* ------------------------------------------------------------------------------------------------
     * GLOBAL STATEMENT
     * ------------------------------------------------------------------------------------------------ */

    /**
     * globalStatement := GLOBAL type ID SEMICOLON?
     *
     * @return
     * @throws RecognitionException
     */
    public GlobalDescr globalStatement() throws RecognitionException {
        GlobalDescrBuilder global = null;
        try {
            global = helper.start( GlobalDescrBuilder.class,
                                   null,
                                   null );

            // 'global'
            match( input,
                   DRLLexer.ID,
                   DroolsSoftKeywords.GLOBAL,
                   null,
                   DroolsEditorType.KEYWORD );
            if ( state.failed ) return null;

            // type
            String type = type();
            if ( state.backtracking == 0 ) global.type( type );
            if ( state.failed ) return null;

            // identifier
            Token id = match( input,
                              DRLLexer.ID,
                              null,
                              null,
                              DroolsEditorType.IDENTIFIER_TYPE );
            if ( state.failed ) return null;
            if ( state.backtracking == 0 ) {
                global.identifier( id.getText() );
                helper.setParaphrasesValue( DroolsParaphraseTypes.GLOBAL,
                                            id.getText() );
            }

            if ( input.LA( 1 ) == DRLLexer.SEMICOLON ) {
                match( input,
                       DRLLexer.SEMICOLON,
                       null,
                       null,
                       DroolsEditorType.SYMBOL );
                if ( state.failed ) return global.getDescr();
            }

        } catch ( RecognitionException re ) {
            reportError( re );
        } finally {
            helper.end( GlobalDescrBuilder.class,
                        null );
        }
        return (global != null) ? global.getDescr() : null;
    }

    /* ------------------------------------------------------------------------------------------------
     * DECLARE STATEMENT
     * ------------------------------------------------------------------------------------------------ */

    /**
     * declare := DECLARE type (EXTENDS type)? annotation* field* END SEMICOLON?
     *
     * @return
     * @throws RecognitionException
     */
    public TypeDeclarationDescr declare() throws RecognitionException {
        DeclareDescrBuilder declare = null;
        try {
            declare = helper.start( DeclareDescrBuilder.class,
                                    null,
                                    null );

            // 'declare'
            match( input,
                   DRLLexer.ID,
                   DroolsSoftKeywords.DECLARE,
                   null,
                   DroolsEditorType.KEYWORD );
            if ( state.failed ) return null;

            // type may be qualified when adding metadata
            String type = qualifiedIdentifier();
            if ( state.failed ) return null;
            if ( state.backtracking == 0 ) declare.type( type );


            if ( helper.validateIdentifierKey( DroolsSoftKeywords.EXTENDS ) ) {
                match( input,
                       DRLLexer.ID,
                       DroolsSoftKeywords.EXTENDS,
                       null,
                       DroolsEditorType.KEYWORD );
                if (! state.failed ) {
                    String superType = type();
                    declare.superType(superType);
                }

            }


            while ( input.LA( 1 ) == DRLLexer.AT ) {
                // metadata*
                annotation( declare );
                if ( state.failed ) return null;
            }

            //boolean qualified = type.indexOf( '.' ) >= 0;
            while ( //! qualified &&
                    input.LA( 1 ) == DRLLexer.ID && !helper.validateIdentifierKey( DroolsSoftKeywords.END ) ) {
                // field*
                field( declare );
                if ( state.failed ) return null;
            }

            match( input,
                   DRLLexer.ID,
                   DroolsSoftKeywords.END,
                   null,
                   DroolsEditorType.KEYWORD );
            if ( state.failed ) return null;

            if ( input.LA( 1 ) == DRLLexer.SEMICOLON ) {
                match( input,
                       DRLLexer.SEMICOLON,
                       null,
                       null,
                       DroolsEditorType.SYMBOL );
                if ( state.failed ) return null;
            }

        } catch ( RecognitionException re ) {
            reportError( re );
        } finally {
            helper.end( DeclareDescrBuilder.class,
                        null );
        }
        return (declare != null) ? declare.getDescr() : null;
    }

    /**
     * field := label type (EQUALS_ASSIGN expression)? annotation* SEMICOLON?
     */
    private void field( DeclareDescrBuilder declare ) {
        FieldDescrBuilder field = null;
        try {
            String fname = label( DroolsEditorType.IDENTIFIER );
            if ( state.failed ) return;
            
            field = helper.start( FieldDescrBuilder.class,
                    fname,
                    null );

            // type
            String type = qualifiedIdentifier();
            if ( state.failed ) return;
            if ( state.backtracking == 0 ) field.type( type );

            if ( input.LA( 1 ) == DRLLexer.EQUALS_ASSIGN ) {
                // EQUALS_ASSIGN
                match( input,
                       DRLLexer.EQUALS_ASSIGN,
                       null,
                       null,
                       DroolsEditorType.SYMBOL );
                if ( state.failed ) return;

                int first = input.index();
                exprParser.conditionalExpression();
                if ( state.failed ) return;
                if ( state.backtracking == 0 && input.index() > first ) {
                    // expression consumed something
                    String value = input.toString( first,
                                                   input.LT( -1 ).getTokenIndex() );
                    field.initialValue( value );
                }
            }

            while ( input.LA( 1 ) == DRLLexer.AT ) {
                // annotation*
                annotation( field );
                if ( state.failed ) return;
            }
            field.processAnnotations();

            if ( input.LA( 1 ) == DRLLexer.SEMICOLON ) {
                match( input,
                       DRLLexer.SEMICOLON,
                       null,
                       null,
                       DroolsEditorType.SYMBOL );
                if ( state.failed ) return;
            }

        } catch ( RecognitionException re ) {
            reportError( re );
        } finally {
            helper.end( FieldDescrBuilder.class,
                        null );
        }
    }

    /* ------------------------------------------------------------------------------------------------
     * FUNCTION STATEMENT
     * ------------------------------------------------------------------------------------------------ */

    /**
     * function := FUNCTION type? ID arguments curly_chunk
     *
     * @return
     * @throws RecognitionException
     */
    public FunctionDescr function() throws RecognitionException {
        FunctionDescrBuilder function = null;
        try {
            function = helper.start( FunctionDescrBuilder.class,
                                     null,
                                     null );

            // 'function'
            match( input,
                   DRLLexer.ID,
                   DroolsSoftKeywords.FUNCTION,
                   null,
                   DroolsEditorType.KEYWORD );
            if ( state.failed ) return null;

            if ( input.LA( 1 ) != DRLLexer.ID || input.LA( 2 ) != DRLLexer.LEFT_PAREN ) {
                // type
                String type = type();
                if ( state.failed ) return null;
                if ( state.backtracking == 0 ) function.returnType( type );
            }

            // name
            Token id = match( input,
                              DRLLexer.ID,
                              null,
                              null,
                              DroolsEditorType.IDENTIFIER );
            if ( state.failed ) return null;
            if ( state.backtracking == 0 ) {
                function.name( id.getText() );
                helper.setParaphrasesValue( DroolsParaphraseTypes.FUNCTION,
                                            "\"" + id.getText() + "\"" );
            }

            // arguments
            parameters( function,
                        true );
            if ( state.failed ) return null;

            // body
            String body = chunk( DRLLexer.LEFT_CURLY,
                                 DRLLexer.RIGHT_CURLY,
                                 -1 );
            if ( state.failed ) return null;
            if ( state.backtracking == 0 ) function.body( body );

            if ( input.LA( 1 ) == DRLLexer.SEMICOLON ) {
                match( input,
                       DRLLexer.SEMICOLON,
                       null,
                       null,
                       DroolsEditorType.SYMBOL );
                if ( state.failed ) return null;
            }

        } catch ( RecognitionException re ) {
            reportError( re );
        } finally {
            helper.end( DeclareDescrBuilder.class,
                        null );
        }
        return (function != null) ? function.getDescr() : null;
    }

    /**
     * parameters := LEFT_PAREN ( parameter ( COMMA parameter )* )? RIGHT_PAREN
     * @param statement
     * @param requiresType
     * @throws RecognitionException
     */
    private void parameters( ParameterSupportBuilder< ? > statement,
                             boolean requiresType ) throws RecognitionException {
        match( input,
               DRLLexer.LEFT_PAREN,
               null,
               null,
               DroolsEditorType.SYMBOL );
        if ( state.failed ) return;

        if ( input.LA( 1 ) != DRLLexer.RIGHT_PAREN ) {
            parameter( statement,
                       requiresType );
            if ( state.failed ) return;

            while ( input.LA( 1 ) == DRLLexer.COMMA ) {
                match( input,
                       DRLLexer.COMMA,
                       null,
                       null,
                       DroolsEditorType.SYMBOL );
                if ( state.failed ) return;

                parameter( statement,
                           requiresType );
                if ( state.failed ) return;
            }
        }

        match( input,
               DRLLexer.RIGHT_PAREN,
               null,
               null,
               DroolsEditorType.SYMBOL );
        if ( state.failed ) return;
    }

    /**
     * parameter := ({requiresType}?=>type)? ID (LEFT_SQUARE RIGHT_SQUARE)*
     * @param statement
     * @param requiresType
     * @throws RecognitionException
     */
    private void parameter( ParameterSupportBuilder< ? > statement,
                            boolean requiresType ) throws RecognitionException {
        String type = "Object";
        if ( requiresType ) {
            type = type();
            if ( state.failed ) return;
        }

        int start = input.index();
        match( input,
               DRLLexer.ID,
               null,
               null,
               DroolsEditorType.IDENTIFIER );
        if ( state.failed ) return;

        while ( input.LA( 1 ) == DRLLexer.LEFT_SQUARE ) {
            match( input,
                   DRLLexer.LEFT_SQUARE,
                   null,
                   null,
                   DroolsEditorType.SYMBOL );
            if ( state.failed ) return;

            match( input,
                   DRLLexer.RIGHT_SQUARE,
                   null,
                   null,
                   DroolsEditorType.SYMBOL );
            if ( state.failed ) return;
        }
        int end = input.LT( -1 ).getTokenIndex();

        if ( state.backtracking == 0 ) statement.parameter( type,
                                                            input.toString( start,
                                                                            end ) );
    }

    /* ------------------------------------------------------------------------------------------------
     * QUERY STATEMENT
     * ------------------------------------------------------------------------------------------------ */

    /**
     * query := QUERY stringId arguments? annotation* lhs END
     *
     * @return
     * @throws RecognitionException
     */
    public RuleDescr query() throws RecognitionException {
        QueryDescrBuilder query = null;
        try {
            query = helper.start( QueryDescrBuilder.class,
                                  null,
                                  null );

            // 'query'
            match( input,
                   DRLLexer.ID,
                   DroolsSoftKeywords.QUERY,
                   null,
                   DroolsEditorType.KEYWORD );
            if ( state.failed ) return null;

            if ( helper.validateIdentifierKey( DroolsSoftKeywords.WHEN ) ||
                    helper.validateIdentifierKey( DroolsSoftKeywords.THEN ) ||
                    helper.validateIdentifierKey( DroolsSoftKeywords.END ) ) {
                failMissingTokenException();
                return null; // in case it is backtracking
            }

            String name = stringId();
            if ( state.backtracking == 0 ) query.name( name );
            if ( state.failed ) return null;

            if ( state.backtracking == 0 && input.LA( 1 ) != DRLLexer.EOF ) {
                helper.emit( Location.LOCATION_RULE_HEADER );
            }

            if ( speculateParameters( true ) ) {
                // parameters
                parameters( query,
                            true );
                if ( state.failed ) return null;
            } else if ( speculateParameters( false ) ) {
                // parameters
                parameters( query,
                            false );
                if ( state.failed ) return null;
            }

            while ( input.LA( 1 ) == DRLLexer.AT ) {
                // annotation*
                annotation( query );
                if ( state.failed ) return null;
            }

            if ( state.backtracking == 0 && input.LA( 1 ) != DRLLexer.EOF ) {
                helper.emit( Location.LOCATION_LHS_BEGIN_OF_CONDITION );
            }
            lhsStatement( query != null ? query.lhs() : null );

            match( input,
                   DRLLexer.ID,
                   DroolsSoftKeywords.END,
                   null,
                   DroolsEditorType.KEYWORD );
            if ( state.failed ) return null;

            if ( input.LA( 1 ) == DRLLexer.SEMICOLON ) {
                match( input,
                       DRLLexer.SEMICOLON,
                       null,
                       null,
                       DroolsEditorType.SYMBOL );
                if ( state.failed ) return null;
            }

        } catch ( RecognitionException re ) {
            reportError( re );
        } finally {
            helper.end( RuleDescrBuilder.class,
                        null );
        }
        return (query != null) ? query.getDescr() : null;
    }

    private boolean speculateParameters( boolean requiresType ) {
        state.backtracking++;
        int start = input.mark();
        try {
            parameters( null,
                        requiresType ); // can never throw exception
        } catch ( RecognitionException re ) {
            System.err.println( "impossible: " + re );
            re.printStackTrace();
        }
        boolean success = !state.failed;
        input.rewind( start );
        state.backtracking--;
        state.failed = false;
        return success;
    }

    /* ------------------------------------------------------------------------------------------------
     * RULE STATEMENT
     * ------------------------------------------------------------------------------------------------ */

    /**
     * rule := RULE ruleId (EXTENDS ruleId)? annotation* attributes? lhs? rhs END
     *
     * @return
     * @throws RecognitionException
     */
    public RuleDescr rule() throws RecognitionException {
        RuleDescrBuilder rule = null;
        try {
            rule = helper.start( RuleDescrBuilder.class,
                                 null,
                                 null );

            // 'rule'
            match( input,
                   DRLLexer.ID,
                   DroolsSoftKeywords.RULE,
                   null,
                   DroolsEditorType.KEYWORD );
            if ( state.failed ) return null;

            if ( helper.validateIdentifierKey( DroolsSoftKeywords.WHEN ) ||
                 helper.validateIdentifierKey( DroolsSoftKeywords.THEN ) ||
                 helper.validateIdentifierKey( DroolsSoftKeywords.END ) ) {
                failMissingTokenException();
                return null; // in case it is backtracking
            }

            String name = stringId();
            if ( state.failed ) return null;
            if ( state.backtracking == 0 ) {
                rule.name( name );
                helper.setParaphrasesValue( DroolsParaphraseTypes.RULE,
                                            "\"" + name + "\"" );
                if ( input.LA( 1 ) != DRLLexer.EOF ) {
                    helper.emit( Location.LOCATION_RULE_HEADER );
                }
            }

            if ( helper.validateIdentifierKey( DroolsSoftKeywords.EXTENDS ) ) {
                // 'extends'
                match( input,
                       DRLLexer.ID,
                       DroolsSoftKeywords.EXTENDS,
                       null,
                       DroolsEditorType.KEYWORD );
                if ( state.failed ) return null;

                String parent = stringId();
                if ( state.backtracking == 0 ) rule.extendsRule( parent );
                if ( state.failed ) return null;
            }

            if ( state.backtracking == 0 && input.LA( 1 ) != DRLLexer.EOF ) {
                helper.emit( Location.LOCATION_RULE_HEADER );
            }

            while ( input.LA( 1 ) == DRLLexer.AT ) {
                // annotation*
                annotation( rule );
                if ( state.failed ) return null;
            }

            attributes( rule );

            if ( helper.validateIdentifierKey( DroolsSoftKeywords.WHEN ) ) {
                lhs( rule );
            } else {
                // creates an empty LHS
                rule.lhs();
            }

            rhs( rule );

            match( input,
                   DRLLexer.ID,
                   DroolsSoftKeywords.END,
                   null,
                   DroolsEditorType.KEYWORD );
            if ( state.failed ) return null;

            if ( input.LA( 1 ) == DRLLexer.SEMICOLON ) {
                match( input,
                       DRLLexer.SEMICOLON,
                       null,
                       null,
                       DroolsEditorType.SYMBOL );
                if ( state.failed ) return null;
            }

        } catch ( RecognitionException re ) {
            reportError( re );
        } finally {
            helper.end( RuleDescrBuilder.class,
                        null );
        }
        return (rule != null) ? rule.getDescr() : null;
    }

    /**
     * ruleId := ( ID | STRING )
     * @return
     * @throws RecognitionException
     */
    private String stringId() throws RecognitionException {
        if ( input.LA( 1 ) == DRLLexer.ID ) {
            Token id = match( input,
                              DRLLexer.ID,
                              null,
                              null,
                              DroolsEditorType.IDENTIFIER );
            if ( state.failed ) return null;
            return id.getText();
        } else if ( input.LA( 1 ) == DRLLexer.STRING ) {
            Token id = match( input,
                              DRLLexer.STRING,
                              null,
                              null,
                              DroolsEditorType.IDENTIFIER );
            if ( state.failed ) return null;
            return StringUtils.unescapeJava( safeStripStringDelimiters( id.getText() ) );
        } else {
            throw new MismatchedTokenException( DRLLexer.ID,
                                                input );
        }
    }

    /**
     * attributes := (ATTRIBUTES COLON)? attribute ( COMMA? attribute )*
     * @param rule
     * @throws RecognitionException
     */
    private void attributes( RuleDescrBuilder rule ) throws RecognitionException {
        if ( helper.validateIdentifierKey( DroolsSoftKeywords.ATTRIBUTES ) ) {
            match( input,
                   DRLLexer.ID,
                   DroolsSoftKeywords.ATTRIBUTES,
                   null,
                   DroolsEditorType.IDENTIFIER );
            if ( state.failed ) return;

            match( input,
                   DRLLexer.COLON,
                   null,
                   null,
                   DroolsEditorType.SYMBOL );
            if ( state.failed ) return;
        }

        if ( helper.validateAttribute( 1 ) ) {
            attribute();
            if ( state.failed ) return;

            while ( input.LA( 1 ) == DRLLexer.COMMA || helper.validateAttribute( 1 ) ) {
                if ( input.LA( 1 ) == DRLLexer.COMMA ) {
                    match( input,
                           DRLLexer.COMMA,
                           null,
                           null,
                           DroolsEditorType.SYMBOL );
                    if ( state.failed ) return;
                }
                attribute();
                if ( state.failed ) return;
            }
        }
    }

    /**
     * attribute :=
     * salience
     * | enabled
     * | noLoop
     * | autoFocus
     * | lockOnActive
     * | agendaGroup
     * | activationGroup
     * | ruleflowGroup
     * | dateEffective
     * | dateExpires
     * | dialect
     * | calendars
     * | timer
     *
     * @return
     */
    public AttributeDescr attribute() {
        AttributeDescr attribute = null;
        try {
            if ( state.backtracking == 0 && input.LA( 1 ) != DRLLexer.EOF ) {
                helper.emit( Location.LOCATION_RULE_HEADER_KEYWORD );
            }
            if ( helper.validateIdentifierKey( DroolsSoftKeywords.SALIENCE ) ) {
                attribute = salience();
            } else if ( helper.validateIdentifierKey( DroolsSoftKeywords.ENABLED ) ) {
                attribute = enabled();
            } else if ( helper.validateIdentifierKey( DroolsSoftKeywords.NO ) &&
                        helper.validateLT( 2,
                                           "-" ) &&
                        helper.validateLT( 3,
                                           DroolsSoftKeywords.LOOP ) ) {
                attribute = booleanAttribute( new String[]{DroolsSoftKeywords.NO, "-", DroolsSoftKeywords.LOOP} );
            } else if ( helper.validateIdentifierKey( DroolsSoftKeywords.AUTO ) &&
                        helper.validateLT( 2,
                                           "-" ) &&
                        helper.validateLT( 3,
                                           DroolsSoftKeywords.FOCUS ) ) {
                attribute = booleanAttribute( new String[]{DroolsSoftKeywords.AUTO, "-", DroolsSoftKeywords.FOCUS} );
            } else if ( helper.validateIdentifierKey( DroolsSoftKeywords.LOCK ) &&
                        helper.validateLT( 2,
                                           "-" ) &&
                        helper.validateLT( 3,
                                           DroolsSoftKeywords.ON ) &&
                        helper.validateLT( 4,
                                           "-" ) &&
                        helper.validateLT( 5,
                                           DroolsSoftKeywords.ACTIVE ) ) {
                attribute = booleanAttribute( new String[]{DroolsSoftKeywords.LOCK, "-", DroolsSoftKeywords.ON, "-", DroolsSoftKeywords.ACTIVE} );
            } else if ( helper.validateIdentifierKey( DroolsSoftKeywords.AGENDA ) &&
                        helper.validateLT( 2,
                                           "-" ) &&
                        helper.validateLT( 3,
                                           DroolsSoftKeywords.GROUP ) ) {
                attribute = stringAttribute( new String[]{DroolsSoftKeywords.AGENDA, "-", DroolsSoftKeywords.GROUP} );
            } else if ( helper.validateIdentifierKey( DroolsSoftKeywords.ACTIVATION ) &&
                        helper.validateLT( 2,
                                           "-" ) &&
                        helper.validateLT( 3,
                                           DroolsSoftKeywords.GROUP ) ) {
                attribute = stringAttribute( new String[]{DroolsSoftKeywords.ACTIVATION, "-", DroolsSoftKeywords.GROUP} );
            } else if ( helper.validateIdentifierKey( DroolsSoftKeywords.RULEFLOW ) &&
                        helper.validateLT( 2,
                                           "-" ) &&
                        helper.validateLT( 3,
                                           DroolsSoftKeywords.GROUP ) ) {
                attribute = stringAttribute( new String[]{DroolsSoftKeywords.RULEFLOW, "-", DroolsSoftKeywords.GROUP} );
            } else if ( helper.validateIdentifierKey( DroolsSoftKeywords.DATE ) &&
                        helper.validateLT( 2,
                                           "-" ) &&
                        helper.validateLT( 3,
                                           DroolsSoftKeywords.EFFECTIVE ) ) {
                attribute = stringAttribute( new String[]{DroolsSoftKeywords.DATE, "-", DroolsSoftKeywords.EFFECTIVE} );
                attribute.setType( AttributeDescr.Type.DATE );
            } else if ( helper.validateIdentifierKey( DroolsSoftKeywords.DATE ) &&
                        helper.validateLT( 2,
                                           "-" ) &&
                        helper.validateLT( 3,
                                           DroolsSoftKeywords.EXPIRES ) ) {
                attribute = stringAttribute( new String[]{DroolsSoftKeywords.DATE, "-", DroolsSoftKeywords.EXPIRES} );
                attribute.setType( AttributeDescr.Type.DATE );
            } else if ( helper.validateIdentifierKey( DroolsSoftKeywords.DIALECT ) ) {
                attribute = stringAttribute( new String[]{DroolsSoftKeywords.DIALECT} );
            } else if ( helper.validateIdentifierKey( DroolsSoftKeywords.CALENDARS ) ) {
                attribute = stringListAttribute( new String[]{DroolsSoftKeywords.CALENDARS} );
            } else if ( helper.validateIdentifierKey( DroolsSoftKeywords.TIMER ) ) {
                attribute = intOrChunkAttribute( new String[]{DroolsSoftKeywords.TIMER} );
            } else if ( helper.validateIdentifierKey( DroolsSoftKeywords.DURATION ) ) {
                attribute = intOrChunkAttribute( new String[]{DroolsSoftKeywords.DURATION} );
            }
        } catch ( RecognitionException re ) {
            reportError( re );
        }
        if ( state.backtracking == 0 && input.LA( 1 ) != DRLLexer.EOF ) {
            helper.emit( Location.LOCATION_RULE_HEADER );
        }
        return attribute;
    }

    /**
     * salience := SALIENCE conditionalExpression
     * @throws RecognitionException
     */
    private AttributeDescr salience() throws RecognitionException {
        AttributeDescrBuilder attribute = null;
        try {
            // 'salience'
            match( input,
                   DRLLexer.ID,
                   DroolsSoftKeywords.SALIENCE,
                   null,
                   DroolsEditorType.KEYWORD );
            if ( state.failed ) return null;
            if ( state.backtracking == 0 ) {
                attribute = helper.start( AttributeDescrBuilder.class,
                                          DroolsSoftKeywords.SALIENCE,
                                          null );
            }

            boolean hasParen = input.LA( 1 ) == DRLLexer.LEFT_PAREN;
            int first = input.index();
            if ( hasParen ) {
                match( input,
                       DRLLexer.LEFT_PAREN,
                       null,
                       null,
                       DroolsEditorType.SYMBOL );
                if ( state.failed ) return null;
            }

            String value = conditionalExpression();
            if ( state.failed ) return null;

            if ( hasParen ) {
                match( input,
                       DRLLexer.RIGHT_PAREN,
                       null,
                       null,
                       DroolsEditorType.SYMBOL );
                if ( state.failed ) return null;
            }
            if ( state.backtracking == 0 ) {
                if ( hasParen ) {
                    value = input.toString( first,
                                            input.LT( -1 ).getTokenIndex() );
                }
                attribute.value( value );
                attribute.type( AttributeDescr.Type.EXPRESSION );
            }

        } finally {
            if ( attribute != null ) {
                helper.end( AttributeDescrBuilder.class,
                            null );
            }
        }
        return attribute != null ? attribute.getDescr() : null;
    }

    /**
     * enabled := ENABLED conditionalExpression
     * @throws RecognitionException
     */
    private AttributeDescr enabled() throws RecognitionException {
        AttributeDescrBuilder attribute = null;
        try {
            // 'enabled'
            match( input,
                   DRLLexer.ID,
                   DroolsSoftKeywords.ENABLED,
                   null,
                   DroolsEditorType.KEYWORD );
            if ( state.failed ) return null;
            if ( state.backtracking == 0 ) {
                attribute = helper.start( AttributeDescrBuilder.class,
                                          DroolsSoftKeywords.ENABLED,
                                          null );
            }

            boolean hasParen = input.LA( 1 ) == DRLLexer.LEFT_PAREN;
            int first = input.index();
            if ( hasParen ) {
                match( input,
                       DRLLexer.LEFT_PAREN,
                       null,
                       null,
                       DroolsEditorType.SYMBOL );
                if ( state.failed ) return null;
            }

            String value = conditionalExpression();
            if ( state.failed ) return null;

            if ( hasParen ) {
                match( input,
                       DRLLexer.RIGHT_PAREN,
                       null,
                       null,
                       DroolsEditorType.SYMBOL );
                if ( state.failed ) return null;
            }
            if ( state.backtracking == 0 ) {
                if ( hasParen ) {
                    value = input.toString( first,
                                            input.LT( -1 ).getTokenIndex() );
                }
                attribute.value( value );
                attribute.type( AttributeDescr.Type.EXPRESSION );
            }

        } finally {
            if ( attribute != null ) {
                helper.end( AttributeDescrBuilder.class,
                            null );
            }
        }
        return attribute != null ? attribute.getDescr() : null;
    }

    /**
     * booleanAttribute := attributeKey (BOOLEAN)?
     * @param key
     * @throws RecognitionException
     */
    private AttributeDescr booleanAttribute( String[] key ) throws RecognitionException {
        AttributeDescrBuilder attribute = null;
        try {
            StringBuilder builder = new StringBuilder();
            for ( String k : key ) {
                if ( "-".equals( k ) ) {
                    match( input,
                           DRLLexer.MINUS,
                           k,
                           null,
                           DroolsEditorType.KEYWORD ); // part of the keyword
                    if ( state.failed ) return null;
                } else {
                    match( input,
                           DRLLexer.ID,
                           k,
                           null,
                           DroolsEditorType.KEYWORD );
                    if ( state.failed ) return null;
                }
                builder.append( k );
            }
            if ( state.backtracking == 0 ) {
                attribute = helper.start( AttributeDescrBuilder.class,
                                          builder.toString(),
                                          null );
            }

            String value = "true";
            if ( input.LA( 1 ) == DRLLexer.BOOL ) {
                Token bool = match( input,
                                    DRLLexer.BOOL,
                                    null,
                                    null,
                                    DroolsEditorType.KEYWORD );
                if ( state.failed ) return null;
                value = bool.getText();
            }
            if ( state.backtracking == 0 ) {
                attribute.value( value );
                attribute.type( AttributeDescr.Type.BOOLEAN );
            }
        } finally {
            if ( attribute != null ) {
                helper.end( AttributeDescrBuilder.class,
                            null );
            }
        }
        return attribute != null ? attribute.getDescr() : null;
    }

    /**
     * stringAttribute := attributeKey STRING
     * @param key
     * @throws RecognitionException
     */
    private AttributeDescr stringAttribute( String[] key ) throws RecognitionException {
        AttributeDescrBuilder attribute = null;
        try {
            StringBuilder builder = new StringBuilder();
            for ( String k : key ) {
                if ( "-".equals( k ) ) {
                    match( input,
                           DRLLexer.MINUS,
                           k,
                           null,
                           DroolsEditorType.KEYWORD ); // part of the keyword
                    if ( state.failed ) return null;
                } else {
                    match( input,
                           DRLLexer.ID,
                           k,
                           null,
                           DroolsEditorType.KEYWORD );
                    if ( state.failed ) return null;
                }
                builder.append( k );
            }
            if ( state.backtracking == 0 ) {
                attribute = helper.start( AttributeDescrBuilder.class,
                                          builder.toString(),
                                          null );
            }

            Token value = match( input,
                                 DRLLexer.STRING,
                                 null,
                                 null,
                                 DroolsEditorType.STRING_CONST );
            if ( state.failed ) return null;
            if ( state.backtracking == 0 ) {
                attribute.value( StringUtils.unescapeJava( safeStripStringDelimiters( value.getText() ) ) );
                attribute.type( AttributeDescr.Type.STRING );
            }
        } finally {
            if ( attribute != null ) {
                helper.end( AttributeDescrBuilder.class,
                            null );
            }
        }
        return attribute != null ? attribute.getDescr() : null;
    }

    /**
     * stringListAttribute := attributeKey STRING (COMMA STRING)*
     * @param key
     * @throws RecognitionException
     */
    private AttributeDescr stringListAttribute( String[] key ) throws RecognitionException {
        AttributeDescrBuilder attribute = null;
        try {
            StringBuilder builder = new StringBuilder();
            for ( String k : key ) {
                if ( "-".equals( k ) ) {
                    match( input,
                           DRLLexer.MINUS,
                           k,
                           null,
                           DroolsEditorType.KEYWORD ); // part of the keyword
                    if ( state.failed ) return null;
                } else {
                    match( input,
                           DRLLexer.ID,
                           k,
                           null,
                           DroolsEditorType.KEYWORD );
                    if ( state.failed ) return null;
                }
                builder.append( k );
            }
            if ( state.backtracking == 0 ) {
                attribute = helper.start( AttributeDescrBuilder.class,
                                          builder.toString(),
                                          null );
            }

            builder = new StringBuilder();
            builder.append( "[ " );
            Token value = match( input,
                                 DRLLexer.STRING,
                                 null,
                                 null,
                                 DroolsEditorType.STRING_CONST );
            if ( state.failed ) return null;
            builder.append( value.getText() );

            while ( input.LA( 1 ) == DRLLexer.COMMA ) {
                match( input,
                       DRLLexer.COMMA,
                       null,
                       null,
                       DroolsEditorType.SYMBOL );
                if ( state.failed ) return null;
                builder.append( ", " );
                value = match( input,
                               DRLLexer.STRING,
                               null,
                               null,
                               DroolsEditorType.STRING_CONST );
                if ( state.failed ) return null;
                builder.append( value.getText() );
            }
            builder.append( " ]" );
            if ( state.backtracking == 0 ) {
                attribute.value( builder.toString() );
                attribute.type( AttributeDescr.Type.LIST );
            }
        } finally {
            if ( attribute != null ) {
                helper.end( AttributeDescrBuilder.class,
                            null );
            }
        }
        return attribute != null ? attribute.getDescr() : null;
    }

    /**
     * intOrChunkAttribute := attributeKey (DECIMAL | parenChunk)
     * @param key
     * @throws RecognitionException
     */
    private AttributeDescr intOrChunkAttribute( String[] key ) throws RecognitionException {
        AttributeDescrBuilder attribute = null;
        try {
            StringBuilder builder = new StringBuilder();
            for ( String k : key ) {
                if ( "-".equals( k ) ) {
                    match( input,
                           DRLLexer.MINUS,
                           k,
                           null,
                           DroolsEditorType.KEYWORD ); // part of the keyword
                    if ( state.failed ) return null;
                } else {
                    match( input,
                           DRLLexer.ID,
                           k,
                           null,
                           DroolsEditorType.KEYWORD );
                    if ( state.failed ) return null;
                }
                builder.append( k );
            }
            if ( state.backtracking == 0 ) {
                attribute = helper.start( AttributeDescrBuilder.class,
                                          builder.toString(),
                                          null );
            }

            if ( input.LA( 1 ) == DRLLexer.LEFT_PAREN ) {
                String value = chunk( DRLLexer.LEFT_PAREN,
                                      DRLLexer.RIGHT_PAREN,
                                      -1 );
                if ( state.failed ) return null;
                if ( state.backtracking == 0 ) {
                    attribute.value( safeStripDelimiters( value, "(", ")" ) );
                    attribute.type( AttributeDescr.Type.EXPRESSION );
                }
            } else {
                String value = "";
                if ( input.LA( 1 ) == DRLLexer.PLUS ) {
                    Token sign = match( input,
                                        DRLLexer.PLUS,
                                        null,
                                        null,
                                        DroolsEditorType.NUMERIC_CONST );
                    if ( state.failed ) return null;
                    value += sign.getText();
                } else if ( input.LA( 1 ) == DRLLexer.MINUS ) {
                    Token sign = match( input,
                                        DRLLexer.MINUS,
                                        null,
                                        null,
                                        DroolsEditorType.NUMERIC_CONST );
                    if ( state.failed ) return null;
                    value += sign.getText();
                }
                Token nbr = match( input,
                                   DRLLexer.DECIMAL,
                                   null,
                                   null,
                                   DroolsEditorType.NUMERIC_CONST );
                if ( state.failed ) return null;
                value += nbr.getText();
                if ( state.backtracking == 0 ) {
                    attribute.value( value );
                    attribute.type( AttributeDescr.Type.NUMBER );
                }
            }
        } finally {
            if ( attribute != null ) {
                helper.end( AttributeDescrBuilder.class,
                            null );
            }
        }
        return attribute != null ? attribute.getDescr() : null;
    }

    /**
     * lhs := WHEN COLON? lhsStatement
     * @param rule
     * @throws RecognitionException
     */
    private void lhs( RuleDescrBuilder rule ) throws RecognitionException {
        match( input,
               DRLLexer.ID,
               DroolsSoftKeywords.WHEN,
               null,
               DroolsEditorType.KEYWORD );
        if ( state.failed ) return;

        if ( input.LA( 1 ) == DRLLexer.COLON ) {
            match( input,
                   DRLLexer.COLON,
                   null,
                   null,
                   DroolsEditorType.SYMBOL );
            if ( state.failed ) return;
        }

        lhsStatement( rule != null ? rule.lhs() : null );

    }

    /**
     * lhsStatement := lhsOr*
     *
     * @param lhs
     * @throws RecognitionException
     */
    private void lhsStatement( CEDescrBuilder< ? , AndDescr> lhs ) throws RecognitionException {
        helper.start( CEDescrBuilder.class,
                      null,
                      lhs );
        if ( state.backtracking == 0 ) {
            helper.emit( Location.LOCATION_LHS_BEGIN_OF_CONDITION );
        }
        try {
            while ( input.LA( 1 ) != DRLLexer.EOF &&
                    !helper.validateIdentifierKey( DroolsSoftKeywords.THEN ) &&
                    !helper.validateIdentifierKey( DroolsSoftKeywords.END ) ) {
                if ( state.backtracking == 0 ) {
                    helper.emit( Location.LOCATION_LHS_BEGIN_OF_CONDITION );
                }
                lhsOr( lhs,
                       true );
                if ( lhs.getDescr() != null && lhs.getDescr() instanceof ConditionalElementDescr ) {
                    ConditionalElementDescr root = (ConditionalElementDescr) lhs.getDescr();
                    BaseDescr[] descrs = root.getDescrs().toArray( new BaseDescr[root.getDescrs().size()] );
                    root.getDescrs().clear();
                    for ( int i = 0; i < descrs.length; i++ ) {
                        root.addOrMerge( descrs[i] );
                    }
                }
                if ( state.failed ) return;
            }
        } finally {
            helper.end( CEDescrBuilder.class,
                        lhs );
        }
    }

    /**
     * lhsOr := LEFT_PAREN OR lhsAnd+ RIGHT_PAREN
     * | lhsAnd (OR lhsAnd)*
     *
     * @param ce
     * @param allowOr
     * @throws RecognitionException
     */
    private BaseDescr lhsOr( final CEDescrBuilder< ? , ? > ce,
                             boolean allowOr ) throws RecognitionException {
        BaseDescr result = null;
        if ( allowOr && input.LA( 1 ) == DRLLexer.LEFT_PAREN && helper.validateLT( 2,
                                                                                   DroolsSoftKeywords.OR ) ) {
            CEDescrBuilder< ? , OrDescr> or = null;
            if ( state.backtracking == 0 ) {
                or = ce.or();
                result = or.getDescr();
                helper.start( CEDescrBuilder.class,
                              null,
                              or );
            }

            // prefixed OR
            match( input,
                   DRLLexer.LEFT_PAREN,
                   null,
                   null,
                   DroolsEditorType.SYMBOL );
            if ( state.failed ) return null;

            match( input,
                   DRLLexer.ID,
                   DroolsSoftKeywords.OR,
                   null,
                   DroolsEditorType.KEYWORD );
            if ( state.failed ) return null;

            if ( state.backtracking == 0 && input.LA( 1 ) != DRLLexer.EOF ) {
                helper.emit( Location.LOCATION_LHS_BEGIN_OF_CONDITION_AND_OR );
            }
            while ( input.LA( 1 ) != DRLLexer.RIGHT_PAREN ) {
                lhsAnd( or,
                        allowOr );
                if ( state.failed ) return null;
            }

            match( input,
                   DRLLexer.RIGHT_PAREN,
                   null,
                   null,
                   DroolsEditorType.SYMBOL );
            if ( state.failed ) return null;

            if ( state.backtracking == 0 ) {
                helper.end( CEDescrBuilder.class,
                            or );
            }
        } else {
            // infix OR

            // create an OR anyway, as if it is not an OR we remove it later
            CEDescrBuilder< ? , OrDescr> or = null;
            if ( state.backtracking == 0 ) {
                or = ce.or();
                result = or.getDescr();
                helper.start( CEDescrBuilder.class,
                              null,
                              or );
            }

            lhsAnd( or,
                    allowOr );
            if ( state.failed ) return null;
            
            if ( allowOr &&
                 ( helper.validateIdentifierKey( DroolsSoftKeywords.OR )
                   ||
                   input.LA( 1 ) == DRLLexer.DOUBLE_PIPE ) ) {
                while ( helper.validateIdentifierKey( DroolsSoftKeywords.OR ) ||
                        input.LA( 1 ) == DRLLexer.DOUBLE_PIPE ) {
                    if ( input.LA( 1 ) == DRLLexer.DOUBLE_PIPE ) {
                        match( input,
                               DRLLexer.DOUBLE_PIPE,
                               null,
                               null,
                               DroolsEditorType.SYMBOL );
                    } else {
                        match( input,
                               DRLLexer.ID,
                               DroolsSoftKeywords.OR,
                               null,
                               DroolsEditorType.KEYWORD );
                    }
                    if ( state.failed ) return null;
                    if ( state.backtracking == 0 && input.LA( 1 ) != DRLLexer.EOF ) {
                        helper.emit( Location.LOCATION_LHS_BEGIN_OF_CONDITION_AND_OR );
                    }

                    lhsAnd( or,
                            allowOr );
                    if ( state.failed ) return null;
                }
            } else if ( allowOr ) {
                if ( state.backtracking == 0 ) {
                    // if no OR present, then remove it and add children to parent
                    ((ConditionalElementDescr) ce.getDescr()).getDescrs().remove( or.getDescr() );
                    for ( BaseDescr base : or.getDescr().getDescrs() ) {
                        ((ConditionalElementDescr) ce.getDescr()).addDescr( base );
                    }
                    result = ce.getDescr();
                }
            }
            if ( state.backtracking == 0 ) {
                helper.end( CEDescrBuilder.class,
                            or );
            }
        }
        return result;
    }

    /**
     * lhsAnd := LEFT_PAREN AND lhsUnary+ RIGHT_PAREN
     * | lhsUnary (AND lhsUnary)*
     *
     * @param ce
     * @throws RecognitionException
     */
    private BaseDescr lhsAnd( final CEDescrBuilder< ? , ? > ce,
                              boolean allowOr ) throws RecognitionException {
       BaseDescr result = null;
        if ( input.LA( 1 ) == DRLLexer.LEFT_PAREN && helper.validateLT( 2,
                                                                        DroolsSoftKeywords.AND ) ) {
            CEDescrBuilder< ? , AndDescr> and = null;
            if ( state.backtracking == 0 ) {
                and = ce.and();
                result = ce.getDescr();
                helper.start( CEDescrBuilder.class,
                              null,
                              and );
            }

            // prefixed AND
            match( input,
                   DRLLexer.LEFT_PAREN,
                   null,
                   null,
                   DroolsEditorType.SYMBOL );
            if ( state.failed ) return null;

            match( input,
                   DRLLexer.ID,
                   DroolsSoftKeywords.AND,
                   null,
                   DroolsEditorType.KEYWORD );
            if ( state.failed ) return null;

            if ( state.backtracking == 0 && input.LA( 1 ) != DRLLexer.EOF ) {
                helper.emit( Location.LOCATION_LHS_BEGIN_OF_CONDITION_AND_OR );
            }
            while ( input.LA( 1 ) != DRLLexer.RIGHT_PAREN ) {
                lhsUnary( and,
                          allowOr );
                if ( state.failed ) return null;
            }

            match( input,
                   DRLLexer.RIGHT_PAREN,
                   null,
                   null,
                   DroolsEditorType.SYMBOL );
            if ( state.failed ) return null;

            if ( state.backtracking == 0 ) {
                helper.end( CEDescrBuilder.class,
                            and );
            }
        } else {
            // infix AND

            // create an AND anyway, since if it is not an AND we remove it later
            CEDescrBuilder< ? , AndDescr> and = null;
            if ( state.backtracking == 0 ) {
                and = ce.and();
                result = and.getDescr();
                helper.start( CEDescrBuilder.class,
                              null,
                              and );
            }

            lhsUnary( and,
                      allowOr );
            if ( state.failed ) return null;

            if ( helper.validateIdentifierKey( DroolsSoftKeywords.AND ) ||
                    input.LA( 1 ) == DRLLexer.DOUBLE_AMPER ) {
                while ( helper.validateIdentifierKey( DroolsSoftKeywords.AND ) ||
                        input.LA( 1 ) == DRLLexer.DOUBLE_AMPER ) {
                    if ( input.LA( 1 ) == DRLLexer.DOUBLE_AMPER ) {
                        match( input,
                               DRLLexer.DOUBLE_AMPER,
                               null,
                               null,
                               DroolsEditorType.SYMBOL );
                    } else {
                        match( input,
                               DRLLexer.ID,
                               DroolsSoftKeywords.AND,
                               null,
                               DroolsEditorType.KEYWORD );
                    }
                    if ( state.failed ) return null;

                    if ( state.backtracking == 0 && input.LA( 1 ) != DRLLexer.EOF ) {
                        helper.emit( Location.LOCATION_LHS_BEGIN_OF_CONDITION_AND_OR );
                    }
                    lhsUnary( and,
                              allowOr );
                    if ( state.failed ) return null;
                }
            } else {
                if ( state.backtracking == 0 ) {
                    // if no AND present, then remove it and add children to parent
                    ((ConditionalElementDescr) ce.getDescr()).getDescrs().remove( and.getDescr() );
                    for ( BaseDescr base : and.getDescr().getDescrs() ) {
                        ((ConditionalElementDescr) ce.getDescr()).addDescr( base );
                    }
                    result = ce.getDescr();
                }
            }
            if ( state.backtracking == 0 ) {
                helper.end( CEDescrBuilder.class,
                            and );
            }
        }
        return result;
    }

    /**
     * lhsUnary :=
     * ( lhsExists
     * | lhsNot
     * | lhsEval
     * | lhsForall
     * | lhsAccumulate
     * | LEFT_PAREN lhsOr RIGHT_PAREN
     * | lhsPattern
     * )
     * SEMICOLON?
     *
     * @param ce
     * @return
     */
    private BaseDescr lhsUnary( final CEDescrBuilder< ? , ? > ce,
                                boolean allowOr ) throws RecognitionException {
        BaseDescr result = null;
        if ( helper.validateIdentifierKey( DroolsSoftKeywords.EXISTS ) ) {
            result = lhsExists( ce,
                                allowOr );
        } else if ( helper.validateIdentifierKey( DroolsSoftKeywords.NOT ) ) {
            result = lhsNot( ce,
                             allowOr );
        } else if ( helper.validateIdentifierKey( DroolsSoftKeywords.EVAL ) ) {
            result = lhsEval( ce );
        } else if ( helper.validateIdentifierKey( DroolsSoftKeywords.FORALL ) ) {
            result = lhsForall( ce );
<<<<<<< HEAD
// } else if ( helper.validateIdentifierKey( DroolsSoftKeywords.ACCUMULATE ) ) {
            // TODO: handle this
=======
        } else if ( helper.validateIdentifierKey( DroolsSoftKeywords.ACCUMULATE ) ) {
            result = lhsAcc( ce );
>>>>>>> 840b1789
        } else if ( input.LA( 1 ) == DRLLexer.LEFT_PAREN ) {
            // the order here is very important: this if branch must come before the lhsPatternBind bellow
            result = lhsParen( ce,
                               allowOr );
        } else if ( input.LA( 1 ) == DRLLexer.ID || input.LA( 1 ) == DRLLexer.QUESTION ) {
            result = lhsPatternBind( ce,
                                     allowOr );
        } else {
            failMismatchedTokenException();
        }
        if ( input.LA( 1 ) == DRLLexer.SEMICOLON ) {
            match( input,
                   DRLLexer.SEMICOLON,
                   null,
                   null,
                   DroolsEditorType.SYMBOL );
            if ( state.failed ) return null;
        }

        return result;
    }

    /**
     * lhsExists := EXISTS
     * ( (LEFT_PAREN (or_key|and_key))=> lhsOr // prevents '((' for prefixed and/or
     * | LEFT_PAREN lhsOr RIGHT_PAREN
     * | lhsPattern
     * )
     *
     * @param ce
     * @return
     * @throws RecognitionException
     */
    private BaseDescr lhsExists( CEDescrBuilder< ? , ? > ce,
                                 boolean allowOr ) throws RecognitionException {
        CEDescrBuilder< ? , ExistsDescr> exists = null;

        if ( state.backtracking == 0 ) {
            exists = ce.exists();
            helper.start( CEDescrBuilder.class,
                          null,
                          exists );
        }

        match( input,
               DRLLexer.ID,
               DroolsSoftKeywords.EXISTS,
               null,
               DroolsEditorType.KEYWORD );
        if ( state.failed ) return null;

        if ( state.backtracking == 0 && input.LA( 1 ) != DRLLexer.EOF ) {
            helper.emit( Location.LOCATION_LHS_BEGIN_OF_CONDITION_EXISTS );
        }
        if ( input.LA( 1 ) == DRLLexer.LEFT_PAREN ) {
            boolean prefixed = helper.validateLT( 2,
                                                  DroolsSoftKeywords.AND ) || helper.validateLT( 2,
                                                                                                 DroolsSoftKeywords.OR );

            if ( !prefixed ) {
                match( input,
                        DRLLexer.LEFT_PAREN,
                        null,
                        null,
                        DroolsEditorType.SYMBOL );
                if ( state.failed ) return null;
            }

            lhsOr( exists,
                   allowOr );
            if ( state.failed ) return null;

            if ( !prefixed ) {
                match( input,
                       DRLLexer.RIGHT_PAREN,
                       null,
                       null,
                       DroolsEditorType.SYMBOL );
                if ( state.failed ) return null;
            }
        } else {

            lhsPatternBind( exists,
                            true );
            if ( state.failed ) return null;
        }

        if ( state.backtracking == 0 ) {
            helper.end( CEDescrBuilder.class,
                        exists );
        }

        return exists != null ? exists.getDescr() : null;
    }

    /**
     * lhsNot := NOT
     * ( (LEFT_PAREN (or_key|and_key))=> lhsOr // prevents '((' for prefixed and/or
     * | LEFT_PAREN lhsOr RIGHT_PAREN
     * | lhsPattern
     * )
     *
     * @param ce
     * @return
     * @throws RecognitionException
     */
    private BaseDescr lhsNot( CEDescrBuilder< ? , ? > ce,
                              boolean allowOr ) throws RecognitionException {
        CEDescrBuilder< ? , NotDescr> not = null;

        if ( state.backtracking == 0 ) {
            not = ce.not();
            helper.start( CEDescrBuilder.class,
                          null,
                          not );
        }

        match( input,
               DRLLexer.ID,
               DroolsSoftKeywords.NOT,
               null,
               DroolsEditorType.KEYWORD );
        if ( state.failed ) return null;

        if ( state.backtracking == 0 ) {
            helper.emit( Location.LOCATION_LHS_BEGIN_OF_CONDITION_NOT );
        }
        if ( input.LA( 1 ) == DRLLexer.LEFT_PAREN ) {
            boolean prefixed = helper.validateLT( 2,
                                                  DroolsSoftKeywords.AND ) || helper.validateLT( 2,
                                                                                                 DroolsSoftKeywords.OR );

            if ( !prefixed ) {
                match( input,
                        DRLLexer.LEFT_PAREN,
                        null,
                        null,
                        DroolsEditorType.SYMBOL );
                if ( state.failed ) return null;
            }
            if ( state.backtracking == 0 && input.LA( 1 ) != DRLLexer.EOF ) {
                helper.emit( Location.LOCATION_LHS_BEGIN_OF_CONDITION );
            }

            lhsOr( not,
                   allowOr );
            if ( state.failed ) return null;

            if ( !prefixed ) {
                match( input,
                       DRLLexer.RIGHT_PAREN,
                       null,
                       null,
                       DroolsEditorType.SYMBOL );
                if ( state.failed ) return null;
            }
        } else if ( input.LA( 1 ) != DRLLexer.EOF ) {
            lhsPatternBind( not,
                            true );
            if ( state.failed ) return null;
        }

        if ( state.backtracking == 0 ) {
            helper.end( CEDescrBuilder.class,
                        not );
        }

        return not != null ? not.getDescr() : null;
    }

    /**
     * lhsForall := FORALL LEFT_PAREN lhsPattern+ RIGHT_PAREN
     *
     * @param ce
     * @return
     * @throws RecognitionException
     */
    private BaseDescr lhsForall( CEDescrBuilder< ? , ? > ce ) throws RecognitionException {
        ForallDescrBuilder< ? > forall = helper.start( ForallDescrBuilder.class,
                                                       null,
                                                       null );

        try {
            match( input,
                   DRLLexer.ID,
                   DroolsSoftKeywords.FORALL,
                   null,
                   DroolsEditorType.KEYWORD );
            if ( state.failed ) return null;

            match( input,
                   DRLLexer.LEFT_PAREN,
                   null,
                   null,
                   DroolsEditorType.SYMBOL );
            if ( state.failed ) return null;

            do {
                lhsPatternBind( forall,
                                false );
                if ( state.failed ) return null;

                if ( input.LA( 1 ) == DRLLexer.COMMA ) {
                    match( input,
                           DRLLexer.COMMA,
                           null,
                           null,
                           DroolsEditorType.SYMBOL );
                    if ( state.failed ) return null;
                }
            } while ( input.LA( 1 ) != DRLLexer.EOF && input.LA( 1 ) != DRLLexer.RIGHT_PAREN );

            match( input,
                   DRLLexer.RIGHT_PAREN,
                   null,
                   null,
                   DroolsEditorType.SYMBOL );
            if ( state.failed ) return null;
        } finally {
            helper.end( ForallDescrBuilder.class,
                        null );
        }

        return forall != null ? forall.getDescr() : null;
    }

    /**
     * lhsEval := EVAL LEFT_PAREN expression RIGHT_PAREN
     *
     * @param ce
     * @return
     * @throws RecognitionException
     */
    private BaseDescr lhsEval( CEDescrBuilder< ? , ? > ce ) throws RecognitionException {
        EvalDescrBuilder< ? > eval = null;

        try {
            eval = helper.start( EvalDescrBuilder.class,
                                 null,
                                 null );

            match( input,
                   DRLLexer.ID,
                   DroolsSoftKeywords.EVAL,
                   null,
                   DroolsEditorType.KEYWORD );
            if ( state.failed ) return null;

            match( input,
                   DRLLexer.LEFT_PAREN,
                   null,
                   null,
                   DroolsEditorType.SYMBOL );
            if ( state.failed ) return null;

            if ( state.backtracking == 0 && input.LA( 1 ) != DRLLexer.EOF ) {
                helper.emit( Location.LOCATION_LHS_INSIDE_EVAL );
            }
            String expr = conditionalExpression();
            if ( state.backtracking == 0 ) eval.constraint( expr );

            match( input,
                   DRLLexer.RIGHT_PAREN,
                   null,
                   null,
                   DroolsEditorType.SYMBOL );
            if ( state.failed ) return null;

        } finally {
            helper.end( EvalDescrBuilder.class,
                        null );
            if ( state.backtracking == 0 && input.LA( 1 ) != DRLLexer.EOF ) {
                helper.emit( Location.LOCATION_LHS_BEGIN_OF_CONDITION );
            }
        }

        return eval != null ? eval.getDescr() : null;
    }

    /**
     * lhsParen := LEFT_PAREN lhsOr RIGHT_PAREN
     *
     * @param ce
     * @return
     * @throws RecognitionException
     */
    private BaseDescr lhsParen( CEDescrBuilder< ? , ? > ce,
                                boolean allowOr ) throws RecognitionException {
        match( input,
               DRLLexer.LEFT_PAREN,
               null,
               null,
               DroolsEditorType.SYMBOL );
        if ( state.failed ) return null;

        if ( state.backtracking == 0 && input.LA( 1 ) != DRLLexer.EOF ) {
            helper.emit( Location.LOCATION_LHS_BEGIN_OF_CONDITION );
        }
        BaseDescr descr = lhsOr( ce,
                                 allowOr );
        if ( state.failed ) return null;

        match( input,
               DRLLexer.RIGHT_PAREN,
               null,
               null,
               DroolsEditorType.SYMBOL );
        if ( state.failed ) return null;

        return descr;
    }

    /**
     * lhsPatternBind := label?
     * ( LEFT_PAREN lhsPattern (OR pattern)* RIGHT_PAREN
     * | lhsPattern )
     *
     * @param ce
     * @return
     * @throws RecognitionException
     */
    @SuppressWarnings("unchecked")
    private BaseDescr lhsPatternBind( PatternContainerDescrBuilder< ? , ? > ce,
                                      final boolean allowOr ) throws RecognitionException {
        PatternDescrBuilder< ? > pattern = null;
        CEDescrBuilder< ? , OrDescr> or = null;
        BaseDescr result = null;

        Token first = input.LT( 1 );
        pattern = helper.start( PatternDescrBuilder.class,
                                null,
                                null );
        if ( pattern != null ) {
            result = pattern.getDescr();
        }

        String label = null;
        if ( input.LA( 1 ) == DRLLexer.ID && input.LA( 2 ) == DRLLexer.COLON && !helper.validateCEKeyword( 1 ) ) {
            label = label( DroolsEditorType.IDENTIFIER_PATTERN );
            if ( state.failed ) return null;
        }

        if ( input.LA( 1 ) == DRLLexer.LEFT_PAREN ) {
            try {
                match( input,
                       DRLLexer.LEFT_PAREN,
                       null,
                       null,
                       DroolsEditorType.SYMBOL );
                if ( state.failed ) return null;

                if ( helper.validateCEKeyword( 1 ) ) {
                    failMismatchedTokenException();
                    return null; // in case it is backtracking
                }

                lhsPattern( pattern,
                            label );
                if ( state.failed ) return null;

                if ( allowOr && helper.validateIdentifierKey( DroolsSoftKeywords.OR ) && ce instanceof CEDescrBuilder ) {
                    if ( state.backtracking == 0 ) {
                        // this is necessary because of the crappy bind with multi-pattern OR syntax
                        or = ((CEDescrBuilder<DescrBuilder< ? >, OrDescr>) ce).or();
                        result = or.getDescr();

                        helper.end( PatternDescrBuilder.class,
                                    null );
                        helper.start( CEDescrBuilder.class,
                                      null,
                                      or );
                        // adjust real or starting token:
                        helper.setStart( or,
                                         first );

                        // remove original pattern from the parent CE child list:
                        ((ConditionalElementDescr) ce.getDescr()).getDescrs().remove( pattern.getDescr() );
                        // add pattern to the OR instead
                        or.getDescr().addDescr( pattern.getDescr() );
                    }

                    while ( helper.validateIdentifierKey( DroolsSoftKeywords.OR ) ) {
                        match( input,
                               DRLLexer.ID,
                               DroolsSoftKeywords.OR,
                               null,
                               DroolsEditorType.KEYWORD );
                        if ( state.failed ) return null;

                        pattern = helper.start( PatternDescrBuilder.class,
                                                null,
                                                null );
                        // new pattern, same binding
                        lhsPattern( pattern,
                                    label );
                        if ( state.failed ) return null;

                        helper.end( PatternDescrBuilder.class,
                                    null );
                    }
                }

                match( input,
                       DRLLexer.RIGHT_PAREN,
                       null,
                       null,
                       DroolsEditorType.SYMBOL );
                if ( state.failed ) return null;

            } finally {
                if ( or != null ) {
                    helper.end( CEDescrBuilder.class,
                                or );
                } else {
                    helper.end( PatternDescrBuilder.class,
                                null );
                }
            }

        } else {
            try {
                lhsPattern( pattern,
                            label );
                if ( state.failed ) return null;

            } finally {
                helper.end( PatternDescrBuilder.class,
                            null );
            }
        }

        return result;
    }

    /**
     * lhsAccumulate := ACCUMULATE LEFT_PAREN lhsAnd COMMA
     *                      accumulateFunction (COMMA accumulateFunction)*
     *                  RIGHT_PAREN SEMICOLON?
     *  
     * @param ce
     * @return
     * @throws RecognitionException 
     */
    private BaseDescr lhsAcc( PatternContainerDescrBuilder< ? , ? > ce ) throws RecognitionException {
        PatternDescrBuilder< ? > pattern = null;
        BaseDescr result = null;

        pattern = helper.start( PatternDescrBuilder.class,
                                null,
                                null );
        if ( pattern != null ) {
            result = pattern.getDescr();
        }

        try {
            if ( state.backtracking == 0 ) {
                pattern.type( "Object[]" );
                pattern.isQuery( false );
                // might have to add the implicit bindings as well
            }

            AccumulateDescrBuilder< ? > accumulate = helper.start( AccumulateDescrBuilder.class,
                                                                   null,
                                                                   null );
            try {
                match( input,
                       DRLLexer.ID,
                       DroolsSoftKeywords.ACCUMULATE,
                       null,
                       DroolsEditorType.KEYWORD );
                if ( state.failed ) return null;

                if ( state.backtracking == 0 && input.LA( 1 ) != DRLLexer.EOF ) {
                    helper.emit( Location.LOCATION_LHS_FROM_ACCUMULATE );
                }
                match( input,
                       DRLLexer.LEFT_PAREN,
                       null,
                       null,
                       DroolsEditorType.SYMBOL );
                if ( state.failed ) return null;

                CEDescrBuilder< ? , AndDescr> source = accumulate.source();
                try {
                    helper.start( CEDescrBuilder.class,
                                  null,
                                  source );
                    lhsAnd( source,
                            false );
                    if ( state.failed ) return null;

                    if ( source.getDescr() != null && source.getDescr() instanceof ConditionalElementDescr ) {
                        ConditionalElementDescr root = (ConditionalElementDescr) source.getDescr();
                        BaseDescr[] descrs = root.getDescrs().toArray( new BaseDescr[root.getDescrs().size()] );
                        root.getDescrs().clear();
                        for ( int i = 0; i < descrs.length; i++ ) {
                            root.addOrMerge( descrs[i] );
                        }
                    }
                } finally {
                    helper.end( CEDescrBuilder.class,
                                source );
                }

                match( input,
                       DRLLexer.COMMA,
                       null,
                       null,
                       DroolsEditorType.SYMBOL );
                if ( state.failed ) return null;

                // accumulate functions
                accumulateFunction( accumulate );
                if ( state.failed ) return null;

                while ( input.LA( 1 ) == DRLLexer.COMMA ) {
                    match( input,
                           DRLLexer.COMMA,
                           null,
                           null,
                           DroolsEditorType.SYMBOL );
                    if ( state.failed ) return null;

                    accumulateFunction( accumulate );
                    if ( state.failed ) return null;
                }

                match( input,
                       DRLLexer.RIGHT_PAREN,
                       null,
                       null,
                       DroolsEditorType.SYMBOL );
                if ( state.failed ) return null;
            } finally {
                helper.end( AccumulateDescrBuilder.class,
                            null );
                if ( state.backtracking == 0 && input.LA( 1 ) != DRLLexer.EOF ) {
                    helper.emit( Location.LOCATION_LHS_BEGIN_OF_CONDITION );
                }
            }
        } finally {
            helper.end( PatternDescrBuilder.class,
                        null );
        }

        if ( input.LA( 1 ) == DRLLexer.SEMICOLON ) {
            match( input,
                   DRLLexer.SEMICOLON,
                   null,
                   null,
                   DroolsEditorType.SYMBOL );
            if ( state.failed ) return null;
        }
        return result;
    }
    
    private void failMismatchedTokenException() throws DroolsMismatchedTokenException {
        if ( state.backtracking > 0 ) {
            state.failed = true;
        } else {
            DroolsMismatchedTokenException mte = new DroolsMismatchedTokenException( input.LA( 1 ),
                                                                                     input.LT( 1 ).getText(),
                                                                                     input );
            input.consume();
            throw mte;
        }
    }

    private void failMissingTokenException() throws MissingTokenException {
        if ( state.backtracking > 0 ) {
            state.failed = true;
        } else {
            throw new MissingTokenException( DRLLexer.STRING,
                                             input,
                                             null );
        }
    }

    /**
     * lhsPattern := QUESTION? type LEFT_PAREN constraints? RIGHT_PAREN over? source?
     *
     * @param pattern
     * @param label
     * @throws RecognitionException
     */
    private void lhsPattern( PatternDescrBuilder< ? > pattern,
                             String label ) throws RecognitionException {
        boolean query = false;
        if( input.LA(1) == DRLLexer.QUESTION ) {
            match( input,
                   DRLLexer.QUESTION,
                   null,
                   null,
                   DroolsEditorType.SYMBOL );
            if ( state.failed ) return;
            query = true;
        }
        
        String type = this.qualifiedIdentifier();
        if ( state.failed ) return;

        if ( state.backtracking == 0 ) {
            pattern.type( type );
            pattern.isQuery( query );
            if ( label != null ) {
                pattern.id( label );
            }
        }

        match( input,
               DRLLexer.LEFT_PAREN,
               null,
               null,
               DroolsEditorType.SYMBOL );
        if ( state.failed ) return;

        if ( input.LA( 1 ) != DRLLexer.RIGHT_PAREN && speculatePositionalConstraints() ) {
            positionalConstraints( pattern );
        }

        if ( input.LA( 1 ) != DRLLexer.RIGHT_PAREN ) {
            constraints( pattern );
        }

        match( input,
               DRLLexer.RIGHT_PAREN,
               null,
               null,
               DroolsEditorType.SYMBOL );
        if ( state.failed ) return;

        if ( helper.validateIdentifierKey( DroolsSoftKeywords.OVER ) || input.LA( 1 ) == DRLLexer.PIPE ) {
            patternBehavior( pattern );
        }

        if ( helper.validateIdentifierKey( DroolsSoftKeywords.FROM ) ) {
            patternSource( pattern );
        }
    }

    /**
     * label := ID COLON
     * @return
     * @throws RecognitionException
     */
    private String label( DroolsEditorType edType ) throws RecognitionException {
        Token label = match( input,
                             DRLLexer.ID,
                             null,
                             null,
                             edType );
        if ( state.failed ) return null;

        match( input,
               DRLLexer.COLON,
               null,
               null,
               DroolsEditorType.SYMBOL );
        if ( state.failed ) return null;

        return label.getText();
    }

    private boolean speculatePositionalConstraints() {
        state.backtracking++;
        int start = input.mark();
        try {
            positionalConstraints( null ); // can never throw exception
        } catch ( RecognitionException re ) {
            System.err.println( "impossible: " + re );
            re.printStackTrace();
        }
        boolean success = !state.failed;
        input.rewind( start );
        state.backtracking--;
        state.failed = false;
        return success;
    }

    /**
     * positionalConstraints := constraint (COMMA constraint)* SEMICOLON
     * @param pattern
     * @throws RecognitionException
     */
    private void positionalConstraints( PatternDescrBuilder< ? > pattern ) throws RecognitionException {
        constraint( pattern, true );
        if ( state.failed ) return;

        while ( input.LA( 1 ) == DRLLexer.COMMA ) {
            match( input,
                   DRLLexer.COMMA,
                   null,
                   null,
                   DroolsEditorType.SYMBOL );
            if ( state.failed ) return;

            constraint( pattern, true );
            if ( state.failed ) return;
        }
        
        match( input,
               DRLLexer.SEMICOLON,
               null,
               null,
               DroolsEditorType.SYMBOL );
        if ( state.failed ) return;
    }

    /**
     * constraints := constraint (COMMA constraint)*
     * @param pattern
     * @throws RecognitionException
     */
    private void constraints( PatternDescrBuilder< ? > pattern ) throws RecognitionException {
        constraint( pattern, false );
        if ( state.failed ) return;

        while ( input.LA( 1 ) == DRLLexer.COMMA ) {
            match( input,
                   DRLLexer.COMMA,
                   null,
                   null,
                   DroolsEditorType.SYMBOL );
            if ( state.failed ) return;

            constraint( pattern, false );
            if ( state.failed ) return;
        }
    }

    /**
     * constraint := label? conditionalExpression
     * @param pattern
     * @throws RecognitionException
     */
    private void constraint( PatternDescrBuilder< ? > pattern, boolean positional ) throws RecognitionException {
        if ( state.backtracking == 0 && !state.errorRecovery ) {
            helper.emit( Location.LOCATION_LHS_INSIDE_CONDITION_START );
        }
        String bind = null;
        if ( input.LA( 1 ) == DRLLexer.ID && input.LA( 2 ) == DRLLexer.COLON ) {
            bind = label( DroolsEditorType.IDENTIFIER_VARIABLE );
            if ( state.failed ) return;
        }

        int first = input.index();
        exprParser.getHelper().setHasOperator( false ); // resetting
        exprParser.conditionalOrExpression();
        if ( state.backtracking == 0 ) {
            if ( input.LA( 1 ) != DRLLexer.EOF || input.get( input.index() - 1 ).getType() == DRLLexer.WS ) {
                helper.emit( Location.LOCATION_LHS_INSIDE_CONDITION_END );
            }
        }
        if ( state.failed ) return;

        if ( state.backtracking == 0 && input.index() > first ) {
            // expression consumed something
            String expr = input.toString( first,
                                          input.LT( -1 ).getTokenIndex() );
            if ( bind == null ) {
                // it is a constraint
                pattern.constraint( expr, positional );
            } else {
                // it is a bind
                pattern.bind( bind,
                              expr );
            }
        }
    }

    /**
     * patternBehavior := ( PIPE behaviorDef )+
     * | OVER behaviorDef
     * @param pattern
     * @throws RecognitionException
     */
    private void patternBehavior( PatternDescrBuilder< ? > pattern ) throws RecognitionException {
        if ( input.LA( 1 ) == DRLLexer.PIPE ) {
            while ( input.LA( 1 ) == DRLLexer.PIPE ) {
                match( input,
                       DRLLexer.PIPE,
                       null,
                       null,
                       DroolsEditorType.SYMBOL );
                if ( state.failed ) return;

                behaviorDef( pattern );
                if ( state.failed ) return;
            }
        } else {
            match( input,
                   DRLLexer.ID,
                   DroolsSoftKeywords.OVER,
                   null,
                   DroolsEditorType.KEYWORD );
            if ( state.failed ) return;

            behaviorDef( pattern );
            if ( state.failed ) return;
        }
    }

    /**
     * behaviorDef := label ID LEFT_PAREN expression RIGHT_PAREN
     * @param pattern
     * @throws RecognitionException
     */
    private void behaviorDef( PatternDescrBuilder< ? > pattern ) throws RecognitionException {
        BehaviorDescrBuilder< ? > behavior = helper.start( BehaviorDescrBuilder.class,
                                                           null,
                                                           null );
        try {
            String bName = label( DroolsEditorType.IDENTIFIER_PATTERN );
            if ( state.failed ) return;

            Token subtype = match( input,
                                   DRLLexer.ID,
                                   null,
                                   null,
                                   DroolsEditorType.IDENTIFIER_PATTERN );
            if ( state.failed ) return;

            if ( state.backtracking == 0 ) {
                behavior.type( bName,
                               subtype.getText() );
            }

            List<String> parameters = parameters();
            if ( state.failed ) return;

            if ( state.backtracking == 0 ) {
                behavior.parameters( parameters );
            }
        } finally {
            helper.end( BehaviorDescrBuilder.class,
                        null );
        }
    }

    
    /**
     * patternSource := FROM
     * ( accumulate
     * | collect
     * | entryPoint
     * | expression )
     * @param pattern
     * @throws RecognitionException
     */
    private void patternSource( PatternDescrBuilder< ? > pattern ) throws RecognitionException {
        match( input,
               DRLLexer.ID,
               DroolsSoftKeywords.FROM,
               null,
               DroolsEditorType.KEYWORD );
        if ( state.failed ) return;

        if ( state.backtracking == 0 && input.LA( 1 ) != DRLLexer.EOF ) {
            helper.emit( Location.LOCATION_LHS_FROM );
        }

        if ( helper.validateIdentifierKey( DroolsSoftKeywords.ACCUMULATE ) ) {
            fromAccumulate( pattern );
        } else if ( helper.validateIdentifierKey( DroolsSoftKeywords.COLLECT ) ) {
            fromCollect( pattern );
        } else if ( helper.validateIdentifierKey( DroolsSoftKeywords.ENTRY ) &&
                    helper.validateLT( 2,
                                       "-" ) &&
                    helper.validateLT( 3,
                                       DroolsSoftKeywords.POINT ) ) {
            fromEntryPoint( pattern );
            if ( state.failed ) return;
        } else {
            fromExpression( pattern );
            if ( state.failed ) return;
        }
        if ( input.LA( 1 ) == DRLLexer.SEMICOLON ) {
            match( input,
                   DRLLexer.SEMICOLON,
                   null,
                   null,
                   DroolsEditorType.SYMBOL );
            if ( state.failed ) return;
        }
    }

    /**
     * fromExpression := conditionalExpression
     *
     * @param pattern
     * @throws RecognitionException
     */
    private void fromExpression( PatternDescrBuilder< ? > pattern ) throws RecognitionException {
        String expr = conditionalOrExpression();
        if ( state.failed ) return;

        if ( state.backtracking == 0 ) {
            pattern.from().expression( expr );
            if ( input.LA( 1 ) != DRLLexer.EOF ) {
                helper.emit( Location.LOCATION_LHS_BEGIN_OF_CONDITION );
            }
        }
    }

    /**
     * fromEntryPoint := ENTRY-POINT (STRING | ID)
     *
     * @param pattern
     * @throws RecognitionException
     */
    private void fromEntryPoint( PatternDescrBuilder< ? > pattern ) throws RecognitionException {
        String ep = "";

        match( input,
               DRLLexer.ID,
               DroolsSoftKeywords.ENTRY,
               null,
               DroolsEditorType.KEYWORD );
        if ( state.failed ) return;

        match( input,
               DRLLexer.MINUS,
               null,
               null,
               DroolsEditorType.KEYWORD );
        if ( state.failed ) return;

        match( input,
               DRLLexer.ID,
               DroolsSoftKeywords.POINT,
               null,
               DroolsEditorType.KEYWORD );
        if ( state.failed ) return;

        if ( input.LA( 1 ) == DRLLexer.STRING ) {
            Token epStr = match( input,
                                 DRLLexer.STRING,
                                 null,
                                 null,
                                 DroolsEditorType.STRING_CONST );
            ep = StringUtils.unescapeJava( safeStripStringDelimiters( epStr.getText() ) );
        } else {
            Token epID = match( input,
                                DRLLexer.ID,
                                null,
                                null,
                                DroolsEditorType.IDENTIFIER );
            ep = epID.getText();
        }

        if ( state.backtracking == 0 ) {
            pattern.from().entryPoint( ep );
            if ( input.LA( 1 ) != DRLLexer.EOF ) {
                helper.emit( Location.LOCATION_LHS_BEGIN_OF_CONDITION );
            }
        }
    }

    /**
     * fromCollect := COLLECT LEFT_PAREN lhsPatternBind RIGHT_PAREN
     *
     * @param pattern
     * @throws RecognitionException
     */
    private void fromCollect( PatternDescrBuilder< ? > pattern ) throws RecognitionException {
        CollectDescrBuilder< ? > collect = helper.start( CollectDescrBuilder.class,
                                                         null,
                                                         null );
        try {
            match( input,
                   DRLLexer.ID,
                   DroolsSoftKeywords.COLLECT,
                   null,
                   DroolsEditorType.KEYWORD );
            if ( state.failed ) return;
            if ( state.backtracking == 0 && input.LA( 1 ) != DRLLexer.EOF ) {
                helper.emit( Location.LOCATION_LHS_FROM_COLLECT );
            }

            match( input,
                   DRLLexer.LEFT_PAREN,
                   null,
                   null,
                   DroolsEditorType.SYMBOL );
            if ( state.failed ) return;

            lhsPatternBind( collect,
                            false );
            if ( state.failed ) return;

            match( input,
                   DRLLexer.RIGHT_PAREN,
                   null,
                   null,
                   DroolsEditorType.SYMBOL );
            if ( state.failed ) return;
        } finally {
            helper.end( CollectDescrBuilder.class,
                        null );
            if ( state.backtracking == 0 && input.LA( 1 ) != DRLLexer.EOF ) {
                helper.emit( Location.LOCATION_LHS_BEGIN_OF_CONDITION );
            }
        }
    }

    /**
<<<<<<< HEAD
     * fromAccumulate := ACCUMULATE LEFT_PAREN lhsAnd COMMA
     * ( initBlock COMMA actionBlock COMMA (reverseBlock COMMA)? resultBlock
     * | accumulateFunction (COMMA accumulateFunction)* )
     * RIGHT_PAREN
     *
=======
     * fromAccumulate := ACCUMULATE LEFT_PAREN lhsAnd COMMA 
     *                   ( initBlock COMMA actionBlock COMMA (reverseBlock COMMA)? resultBlock
     *                   | accumulateFunction 
     *                   RIGHT_PAREN
     * 
>>>>>>> 840b1789
     * @param pattern
     * @throws RecognitionException
     */
    private void fromAccumulate( PatternDescrBuilder< ? > pattern ) throws RecognitionException {
        AccumulateDescrBuilder< ? > accumulate = helper.start( AccumulateDescrBuilder.class,
                                                               null,
                                                               null );
        try {
            match( input,
                   DRLLexer.ID,
                   DroolsSoftKeywords.ACCUMULATE,
                   null,
                   DroolsEditorType.KEYWORD );
            if ( state.failed ) return;

            if ( state.backtracking == 0 && input.LA( 1 ) != DRLLexer.EOF ) {
                helper.emit( Location.LOCATION_LHS_FROM_ACCUMULATE );
            }
            match( input,
                   DRLLexer.LEFT_PAREN,
                   null,
                   null,
                   DroolsEditorType.SYMBOL );
            if ( state.failed ) return;

            CEDescrBuilder< ? , AndDescr> source = accumulate.source();
            try {
                helper.start( CEDescrBuilder.class,
                              null,
                              source );
                lhsAnd( source,
                        false );
                if ( state.failed ) return;

                if ( source.getDescr() != null && source.getDescr() instanceof ConditionalElementDescr ) {
                    ConditionalElementDescr root = (ConditionalElementDescr) source.getDescr();
                    BaseDescr[] descrs = root.getDescrs().toArray( new BaseDescr[root.getDescrs().size()] );
                    root.getDescrs().clear();
                    for ( int i = 0; i < descrs.length; i++ ) {
                        root.addOrMerge( descrs[i] );
                    }
                }
            } finally {
                helper.end( CEDescrBuilder.class,
                            source );
            }

            if ( input.LA( 1 ) == DRLLexer.COMMA ) {
                match( input,
                       DRLLexer.COMMA,
                       null,
                       null,
                       DroolsEditorType.SYMBOL );
                if ( state.failed ) return;
            }

            if ( helper.validateIdentifierKey( DroolsSoftKeywords.INIT ) ) {
                // custom code, inline accumulate

                // initBlock
                match( input,
                       DRLLexer.ID,
                       DroolsSoftKeywords.INIT,
                       null,
                       DroolsEditorType.KEYWORD );
                if ( state.failed ) return;
                if ( state.backtracking == 0 && input.LA( 1 ) != DRLLexer.EOF ) {
                    helper.emit( Location.LOCATION_LHS_FROM_ACCUMULATE_INIT );
                }

                String init = chunk( DRLLexer.LEFT_PAREN,
                                     DRLLexer.RIGHT_PAREN,
                                     Location.LOCATION_LHS_FROM_ACCUMULATE_INIT_INSIDE );
                if ( state.failed ) return;
                if ( state.backtracking == 0 ) accumulate.init( init );

                if ( input.LA( 1 ) == DRLLexer.COMMA ) {
                    match( input,
                           DRLLexer.COMMA,
                           null,
                           null,
                           DroolsEditorType.SYMBOL );
                    if ( state.failed ) return;
                }

                // actionBlock
                match( input,
                       DRLLexer.ID,
                       DroolsSoftKeywords.ACTION,
                       null,
                       DroolsEditorType.KEYWORD );
                if ( state.failed ) return;
                if ( state.backtracking == 0 && input.LA( 1 ) != DRLLexer.EOF ) {
                    helper.emit( Location.LOCATION_LHS_FROM_ACCUMULATE_ACTION );
                }

                String action = chunk( DRLLexer.LEFT_PAREN,
                                       DRLLexer.RIGHT_PAREN,
                                       Location.LOCATION_LHS_FROM_ACCUMULATE_ACTION_INSIDE );
                if ( state.failed ) return;
                if ( state.backtracking == 0 ) accumulate.action( action );

                if ( input.LA( 1 ) == DRLLexer.COMMA ) {
                    match( input,
                           DRLLexer.COMMA,
                           null,
                           null,
                           DroolsEditorType.SYMBOL );
                    if ( state.failed ) return;
                }

                // reverseBlock
                if ( helper.validateIdentifierKey( DroolsSoftKeywords.REVERSE ) ) {
                    match( input,
                           DRLLexer.ID,
                           DroolsSoftKeywords.REVERSE,
                           null,
                           DroolsEditorType.KEYWORD );
                    if ( state.failed ) return;
                    if ( state.backtracking == 0 && input.LA( 1 ) != DRLLexer.EOF ) {
                        helper.emit( Location.LOCATION_LHS_FROM_ACCUMULATE_REVERSE );
                    }

                    String reverse = chunk( DRLLexer.LEFT_PAREN,
                                            DRLLexer.RIGHT_PAREN,
                                            Location.LOCATION_LHS_FROM_ACCUMULATE_REVERSE_INSIDE );
                    if ( state.failed ) return;
                    if ( state.backtracking == 0 ) accumulate.reverse( reverse );

                    if ( input.LA( 1 ) == DRLLexer.COMMA ) {
                        match( input,
                               DRLLexer.COMMA,
                               null,
                               null,
                               DroolsEditorType.SYMBOL );
                        if ( state.failed ) return;
                    }
                }

                // resultBlock
                match( input,
                       DRLLexer.ID,
                       DroolsSoftKeywords.RESULT,
                       null,
                       DroolsEditorType.KEYWORD );
                if ( state.failed ) return;

                if ( state.backtracking == 0 && input.LA( 1 ) != DRLLexer.EOF ) {
                    helper.emit( Location.LOCATION_LHS_FROM_ACCUMULATE_RESULT );
                }

                String result = chunk( DRLLexer.LEFT_PAREN,
                                       DRLLexer.RIGHT_PAREN,
                                       Location.LOCATION_LHS_FROM_ACCUMULATE_RESULT_INSIDE );
                if ( state.failed ) return;
                if ( state.backtracking == 0 ) accumulate.result( result );
            } else {
                // accumulate functions
                accumulateFunction( accumulate );
                if ( state.failed ) return;

                while ( input.LA( 1 ) == DRLLexer.COMMA ) {
                    match( input,
                           DRLLexer.COMMA,
                           null,
                           null,
                           DroolsEditorType.SYMBOL );
                    if ( state.failed ) return;

                    accumulateFunction( accumulate );
                    if ( state.failed ) return;
                }
            }

            match( input,
                   DRLLexer.RIGHT_PAREN,
                   null,
                   null,
                   DroolsEditorType.SYMBOL );
            if ( state.failed ) return;
        } finally {
            helper.end( AccumulateDescrBuilder.class,
                        null );
            if ( state.backtracking == 0 && input.LA( 1 ) != DRLLexer.EOF ) {
                helper.emit( Location.LOCATION_LHS_BEGIN_OF_CONDITION );
            }
        }
    }

    /**
     * accumulateFunction := label? ID parameters
     * @param accumulate
     * @throws RecognitionException
     */
    private void accumulateFunction( AccumulateDescrBuilder< ? > accumulate ) throws RecognitionException {
        String label = null;
        if ( input.LA( 1 ) == DRLLexer.ID && input.LA( 2 ) == DRLLexer.COLON && !helper.validateCEKeyword( 1 ) ) {
            label = label( DroolsEditorType.IDENTIFIER_VARIABLE );
            if ( state.failed ) return;
        }

        Token function = match( input,
                                DRLLexer.ID,
                                null,
                                null,
                                DroolsEditorType.KEYWORD );
        if ( state.failed ) return;

        List<String> parameters = parameters();
        if ( state.failed ) return;

        if ( state.backtracking == 0 ) {
            accumulate.function( function.getText(),
                                 label,
                                 parameters.toArray( new String[parameters.size()] ) );
        }
    }

    /**
     * parameters := LEFT_PAREN (conditionalExpression (COMMA conditionalExpression)* )? RIGHT_PAREN
     *
     * @return
     * @throws RecognitionException
     */
    private List<String> parameters() throws RecognitionException {
        match( input,
               DRLLexer.LEFT_PAREN,
               null,
               null,
               DroolsEditorType.SYMBOL );
        if ( state.failed ) return null;

        List<String> parameters = new ArrayList<String>();
        if ( input.LA( 1 ) != DRLLexer.EOF && input.LA( 1 ) != DRLLexer.RIGHT_PAREN ) {
            String param = conditionalExpression();
            if ( state.failed ) return null;
            parameters.add( param );

            while ( input.LA( 1 ) == DRLLexer.COMMA ) {
                match( input,
                       DRLLexer.COMMA,
                       null,
                       null,
                       DroolsEditorType.SYMBOL );
                if ( state.failed ) return null;

                param = conditionalExpression();
                if ( state.failed ) return null;
                parameters.add( param );
            }
        }

        match( input,
               DRLLexer.RIGHT_PAREN,
               null,
               null,
               DroolsEditorType.SYMBOL );
        if ( state.failed ) return null;
        return parameters;
    }

    /**
     * rhs := THEN (~END)*
     * @param rule
     * @throws RecognitionException
     */
    private void rhs( RuleDescrBuilder rule ) throws RecognitionException {
        String chunk = "";
        int first = -1;
        Token last = null;
        try {
            first = input.index();
            Token t = match( input,
                             DRLLexer.ID,
                             DroolsSoftKeywords.THEN,
                             null,
                             DroolsEditorType.KEYWORD );
            if ( state.failed ) return;

            if ( state.backtracking == 0 ) {
                rule.getDescr().setConsequenceLocation( t.getLine(),
                                                        t.getCharPositionInLine() );
                helper.emit( Location.LOCATION_RHS );
            }

            while ( input.LA( 1 ) != DRLLexer.EOF && !helper.validateIdentifierKey( DroolsSoftKeywords.END ) ) {
                input.consume();
            }
            last = input.LT( 1 );
            if ( last.getTokenIndex() > first ) {
                chunk = input.toString( first,
                                        last.getTokenIndex() );
                if ( chunk.endsWith( DroolsSoftKeywords.END ) ) {
                    chunk = chunk.substring( 0,
                                             chunk.length() - DroolsSoftKeywords.END.length() );
                }
                // remove the "then" keyword and any subsequent spaces and line breaks
                // keep indendation of 1st non-blank line
                chunk = chunk.replaceFirst( "^then\\s*\\r?\\n?", "" );
            }
            rule.rhs( chunk );

        } catch ( RecognitionException re ) {
            reportError( re );
        }
    }

    /* ------------------------------------------------------------------------------------------------
     * ANNOTATION
     * ------------------------------------------------------------------------------------------------ */
    /**
     * annotation := AT ID (elementValuePairs | parenChunk )?
     */
    private void annotation( AnnotatedDescrBuilder< ? > adb ) {
        try {
            // '@'
            Token at = match( input,
                              DRLLexer.AT,
                              null,
                              null,
                              DroolsEditorType.SYMBOL );
            if ( state.failed ) return;

            // identifier
            Token id = match( input,
                              DRLLexer.ID,
                              null,
                              null,
                              DroolsEditorType.IDENTIFIER );
            if ( state.failed ) return;

            AnnotationDescrBuilder annotation = null;
            if ( state.backtracking == 0 ) {
                annotation = adb.newAnnotation( id.getText() );
                helper.setStart( annotation,
                                 at );
                helper.pushBuilderContext( annotation );
            }

            try {
                if ( input.LA( 1 ) == DRLLexer.LEFT_PAREN ) {
                    if ( speculateElementValuePairs() ) {
                        elementValuePairs( annotation );
                        if ( state.failed ) return;
                    } else {
                        String value = chunk( DRLLexer.LEFT_PAREN,
                                              DRLLexer.RIGHT_PAREN,
                                              -1 ).trim();
                        if ( state.failed ) return;
                        if ( state.backtracking == 0 ) {
                            if ( value.startsWith( "\"" ) && value.endsWith( "\"" ) ) {
                                value = StringUtils.unescapeJava( value );
                            }
                            annotation.value( value );
                        }
                    }
                }
            } finally {
                if ( state.backtracking == 0 ) {
                    helper.setEnd();
                    helper.popBuilderContext();
                }
            }

        } catch ( RecognitionException re ) {
            reportError( re );
        }
    }

    /**
     * Invokes elementValuePairs() rule with backtracking
     * to check if the next token sequence matches it or not.
     *
     * @return true if the sequence of tokens will match the
     * elementValuePairs() syntax. false otherwise.
     */
    private boolean speculateElementValuePairs() {
        state.backtracking++;
        int start = input.mark();
        try {
            elementValuePairs( null ); // can never throw exception
        } catch ( RecognitionException re ) {
            System.err.println( "impossible: " + re );
            re.printStackTrace();
        }
        boolean success = !state.failed;
        input.rewind( start );
        state.backtracking--;
        state.failed = false;
        return success;

    }

    /**
     * elementValuePairs := LEFT_PAREN elementValuePair (COMMA elementValuePair)* RIGHT_PAREN
     * @param annotation
     */
    private void elementValuePairs( AnnotationDescrBuilder annotation ) throws RecognitionException {
        try {
            match( input,
                   DRLLexer.LEFT_PAREN,
                   null,
                   null,
                   DroolsEditorType.SYMBOL );
            if ( state.failed ) return;

            elementValuePair( annotation );
            if ( state.failed ) return;

            while ( input.LA( 1 ) == DRLLexer.COMMA ) {
                match( input,
                       DRLLexer.COMMA,
                       null,
                       null,
                       DroolsEditorType.SYMBOL );
                if ( state.failed ) return;

                elementValuePair( annotation );
                if ( state.failed ) return;
            }

            match( input,
                   DRLLexer.RIGHT_PAREN,
                   null,
                   null,
                   DroolsEditorType.SYMBOL );
            if ( state.failed ) return;

        } catch ( RecognitionException re ) {
            reportError( re );
        }
    }

    /**
     * elementValuePair := ID EQUALS elementValue
     * @param annotation
     */
    private void elementValuePair( AnnotationDescrBuilder annotation ) {
        try {
            Token id = match( input,
                              DRLLexer.ID,
                              null,
                              null,
                              DroolsEditorType.IDENTIFIER );
            if ( state.failed ) return;
            String key = id.getText();

            match( input,
                   DRLLexer.EQUALS_ASSIGN,
                   null,
                   null,
                   DroolsEditorType.SYMBOL );
            if ( state.failed ) return;

            String value = elementValue();
            if ( value.startsWith( "\"" ) && value.endsWith( "\"" ) ) {
                value = StringUtils.unescapeJava( value );
            }
            if ( state.failed ) return;

            if ( state.backtracking == 0 ) {
                String actKey = key != null ? key : "value";
                String actVal = annotation.getDescr().getValue( actKey );
                if( actVal != null ){
                    // TODO: error message?
                    value = "\"" + AnnotationDescr.unquote( actVal ) + AnnotationDescr.unquote( value ) + "\"";
                }
                annotation.keyValue( actKey, value );
            }

        } catch ( RecognitionException re ) {
            reportError( re );
        }
    }

    /**
     * elementValue := elementValueArrayInitializer | conditionalExpression
     * @return
     */
    private String elementValue() {
        String value = "";
        try {
            int first = input.index();

            if ( input.LA( 1 ) == DRLLexer.LEFT_CURLY ) {
                elementValueArrayInitializer();
                if ( state.failed ) return value;
            } else {
                exprParser.conditionalExpression();
                if ( state.failed ) return value;
            }
            value = input.toString( first,
                                    input.LT( -1 ).getTokenIndex() );
        } catch ( Exception re ) {
            reportError( re );
        }
        return value;
    }

    /**
     * elementValueArrayInitializer := LEFT_CURLY (elementValue (COMMA elementValue )*)? RIGHT_CURLY
     * @return
     */
    private String elementValueArrayInitializer() {
        String value = "";
        int first = input.index();
        try {
            match( input,
                   DRLLexer.LEFT_CURLY,
                   null,
                   null,
                   DroolsEditorType.SYMBOL );
            if ( state.failed ) return value;

            if ( input.LA( 1 ) != DRLLexer.RIGHT_CURLY ) {
                elementValue();
                if ( state.failed ) return value;

                while ( input.LA( 1 ) == DRLLexer.COMMA ) {
                    match( input,
                           DRLLexer.COMMA,
                           null,
                           null,
                           DroolsEditorType.SYMBOL );
                    if ( state.failed ) return value;

                    elementValue();
                    if ( state.failed ) return value;
                }
            }
            match( input,
                   DRLLexer.RIGHT_CURLY,
                   null,
                   null,
                   DroolsEditorType.SYMBOL );
            if ( state.failed ) return value;

        } catch ( RecognitionException re ) {
            reportError( re );
        } finally {
            value = input.toString( first,
                                    input.index() );
        }
        return value;
    }

    /* ------------------------------------------------------------------------------------------------
     * UTILITY RULES
     * ------------------------------------------------------------------------------------------------ */
    
    /**
     * Matches a type name
     *
     * type := ID typeArguments? ( DOT ID typeArguments? )* (LEFT_SQUARE RIGHT_SQUARE)*
     *
     * @param doQualify set to true if qualification is acceptable
     * @param doGenPar set to true if generic arguments and brackets are acceptable
     * @return
     * @throws RecognitionException
     */
    public String type() throws RecognitionException {
        String type = "";
        try {
            int first = input.index(), last = first;
            match( input,
                   DRLLexer.ID,
                   null,
                   new int[]{DRLLexer.DOT, DRLLexer.LESS},
                   DroolsEditorType.IDENTIFIER );
            if ( state.failed ) return type;

            if ( input.LA( 1 ) == DRLLexer.LESS ) {
                typeArguments();
                if ( state.failed ) return type;
            }

            while ( input.LA( 1 ) == DRLLexer.DOT && input.LA( 2 ) == DRLLexer.ID ) {
                match( input,
                       DRLLexer.DOT,
                       null,
                       new int[]{DRLLexer.ID},
                       DroolsEditorType.IDENTIFIER );
                if ( state.failed ) return type;
                match( input,
                       DRLLexer.ID,
                       null,
                       new int[]{DRLLexer.DOT},
                       DroolsEditorType.IDENTIFIER );
                if ( state.failed ) return type;

                if ( input.LA( 1 ) == DRLLexer.LESS ) {
                    typeArguments();
                    if ( state.failed ) return type;
                }
            }

            while ( input.LA( 1 ) == DRLLexer.LEFT_SQUARE && input.LA( 2 ) == DRLLexer.RIGHT_SQUARE ) {
                match( input,
                               DRLLexer.LEFT_SQUARE,
                               null,
                               new int[]{DRLLexer.RIGHT_SQUARE},
                               DroolsEditorType.IDENTIFIER );
                if ( state.failed ) return type;
                match( input,
                               DRLLexer.RIGHT_SQUARE,
                               null,
                               null,
                               DroolsEditorType.IDENTIFIER );
                if ( state.failed ) return type;
            }
            last = input.LT( -1 ).getTokenIndex();
            type = input.toString( first,
                                   last );
        } catch ( RecognitionException re ) {
            reportError( re );
        }
        return type;
    }

    /**
     * Matches type arguments
     *
     * typeArguments := LESS typeArgument (COMMA typeArgument)* GREATER
     *
     * @return
     * @throws RecognitionException
     */
    public String typeArguments() throws RecognitionException {
        String typeArguments = "";
        try {
            int first = input.index();
            Token token = match( input,
                                 DRLLexer.LESS,
                                 null,
                                 new int[]{DRLLexer.QUESTION, DRLLexer.ID},
                                 DroolsEditorType.SYMBOL );
            if ( state.failed ) return typeArguments;

            typeArgument();
            if ( state.failed ) return typeArguments;

            while ( input.LA( 1 ) == DRLLexer.COMMA ) {
                token = match( input,
                               DRLLexer.COMMA,
                               null,
                               new int[]{DRLLexer.QUESTION, DRLLexer.ID},
                               DroolsEditorType.IDENTIFIER );
                if ( state.failed ) return typeArguments;

                typeArgument();
                if ( state.failed ) return typeArguments;
            }

            token = match( input,
                           DRLLexer.GREATER,
                           null,
                           null,
                           DroolsEditorType.SYMBOL );
            if ( state.failed ) return typeArguments;
            typeArguments = input.toString( first,
                                            token.getTokenIndex() );

        } catch ( RecognitionException re ) {
            reportError( re );
        }
        return typeArguments;
    }

    /**
     * Matches a type argument
     *
     * typeArguments := QUESTION (( EXTENDS | SUPER ) type )?
     * | type
     * ;
     *
     * @return
     * @throws RecognitionException
     */
    public String typeArgument() throws RecognitionException {
        String typeArgument = "";
        try {
            int first = input.index(), last = first;
            int next = input.LA( 1 );
            switch ( next ) {
                case DRLLexer.QUESTION :
                    match( input,
                           DRLLexer.QUESTION,
                           null,
                           null,
                           DroolsEditorType.SYMBOL );
                    if ( state.failed ) return typeArgument;

                    if ( helper.validateIdentifierKey( DroolsSoftKeywords.EXTENDS ) ) {
                        match( input,
                               DRLLexer.ID,
                               DroolsSoftKeywords.EXTENDS,
                               null,
                               DroolsEditorType.SYMBOL );
                        if ( state.failed ) return typeArgument;

                        type();
                        if ( state.failed ) return typeArgument;
                    } else if ( helper.validateIdentifierKey( DroolsSoftKeywords.SUPER ) ) {
                        match( input,
                               DRLLexer.ID,
                               DroolsSoftKeywords.SUPER,
                               null,
                               DroolsEditorType.SYMBOL );
                        if ( state.failed ) return typeArgument;
                        type();
                        if ( state.failed ) return typeArgument;
                    }
                    break;
                case DRLLexer.ID :
                    type();
                    if ( state.failed ) return typeArgument;
                    break;
                default :
                    // TODO: raise error
            }
            last = input.LT( -1 ).getTokenIndex();
            typeArgument = input.toString( first,
                                           last );
        } catch ( RecognitionException re ) {
            reportError( re );
        }
        return typeArgument;
    }

    /**
     * Matches a qualified identifier
     *
     * qualifiedIdentifier := ID ( DOT ID )*
     *
     * @return
     * @throws RecognitionException
     */
    public String qualifiedIdentifier() throws RecognitionException {
        String qi = "";
        try {
            Token first = match( input,
                                 DRLLexer.ID,
                                 null,
                                 new int[]{DRLLexer.DOT},
                                 DroolsEditorType.IDENTIFIER );
            if ( state.failed ) return qi;

            Token last = first;
            while ( input.LA( 1 ) == DRLLexer.DOT && input.LA( 2 ) == DRLLexer.ID ) {
                last = match( input,
                               DRLLexer.DOT,
                               null,
                               new int[]{DRLLexer.ID},
                               DroolsEditorType.IDENTIFIER );
                if ( state.failed ) return qi;
                last = match( input,
                               DRLLexer.ID,
                               null,
                               new int[]{DRLLexer.DOT},
                               DroolsEditorType.IDENTIFIER );
                if ( state.failed ) return qi;
            }
            qi = input.toString( first,
                                 last );
        } catch ( RecognitionException re ) {
            reportError( re );
        }
        return qi;
    }

    /**
     * Matches a conditional expression
     *
     * @return
     * @throws RecognitionException
     */
    public String conditionalExpression() throws RecognitionException {
        int first = input.index();
        exprParser.conditionalExpression();
        if ( state.failed ) return null;

        if ( state.backtracking == 0 && input.index() > first ) {
            // expression consumed something
            String expr = input.toString( first,
                                          input.LT( -1 ).getTokenIndex() );
            return expr;
        }
        return null;
    }

    /**
     * Matches a conditional || expression
     *
     * @return
     * @throws RecognitionException
     */
    public String conditionalOrExpression() throws RecognitionException {
        int first = input.index();
        exprParser.conditionalOrExpression();
        if ( state.failed ) return null;

        if ( state.backtracking == 0 && input.index() > first ) {
            // expression consumed something
            String expr = input.toString( first,
                                          input.LT( -1 ).getTokenIndex() );
            return expr;
        }
        return null;
    }

    /**
     * Matches a chunk started by the leftDelimiter and ended by the rightDelimiter.
     *
     * @param leftDelimiter
     * @param rightDelimiter
     * @param location
     * @return the matched chunk without the delimiters
     */
    public String chunk( final int leftDelimiter,
                         final int rightDelimiter,
                         final int location ) {
        String chunk = "";
        int first = -1, last = first;
        try {
            match( input,
                   leftDelimiter,
                   null,
                   null,
                   DroolsEditorType.SYMBOL );
            if ( state.failed ) return chunk;
            if ( state.backtracking == 0 && location >= 0 ) {
                helper.emit( location );
            }
            int nests = 0;
            first = input.index();

            while ( input.LA( 1 ) != DRLLexer.EOF && input.LA( 1 ) != rightDelimiter || nests > 0 ) {
                if ( input.LA( 1 ) == rightDelimiter ) {
                    nests--;
                } else if ( input.LA( 1 ) == leftDelimiter ) {
                    nests++;
                }
                input.consume();
            }
            last = input.LT( -1 ).getTokenIndex();

            match( input,
                   rightDelimiter,
                   null,
                   null,
                   DroolsEditorType.SYMBOL );
            if ( state.failed ) return chunk;

        } catch ( RecognitionException re ) {
            reportError( re );
        } finally {
            if ( last >= first ) {
                chunk = input.toString( first,
                                        last );
            }
        }
        return chunk;
    }

    /* ------------------------------------------------------------------------------------------------
      * GENERAL UTILITY METHODS
      * ------------------------------------------------------------------------------------------------ */
    /**
     * Match current input symbol against ttype and optionally
     * check the text of the token against text. Attempt
     * single token insertion or deletion error recovery. If
     * that fails, throw MismatchedTokenException.
     */
    private Token match( TokenStream input,
                         int ttype,
                         String text,
                         int[] follow,
                         DroolsEditorType etype ) throws RecognitionException {
        Token matchedSymbol = null;
        matchedSymbol = input.LT( 1 );
        if ( input.LA( 1 ) == ttype && (text == null || text.equals( matchedSymbol.getText() )) ) {
            input.consume();
            state.errorRecovery = false;
            state.failed = false;
            helper.emit( matchedSymbol,
                         etype );
            return matchedSymbol;
        }
        if ( state.backtracking > 0 ) {
            state.failed = true;
            return matchedSymbol;
        }
        matchedSymbol = recoverFromMismatchedToken( input,
                                                    ttype,
                                                    text,
                                                    follow );
        helper.emit( matchedSymbol,
                     etype );
        return matchedSymbol;
    }

    /** Attempt to recover from a single missing or extra token.
    *
    * EXTRA TOKEN
    *
    * LA(1) is not what we are looking for. If LA(2) has the right token,
    * however, then assume LA(1) is some extra spurious token. Delete it
    * and LA(2) as if we were doing a normal match(), which advances the
    * input.
    *
    * MISSING TOKEN
    *
    * If current token is consistent with what could come after
    * ttype then it is ok to "insert" the missing token, else throw
    * exception For example, Input "i=(3;" is clearly missing the
    * ')'. When the parser returns from the nested call to expr, it
    * will have call chain:
    *
    * stat -> expr -> atom
    *
    * and it will be trying to match the ')' at this point in the
    * derivation:
    *
    * => ID '=' '(' INT ')' ('+' atom)* ';'
    * ^
    * match() will see that ';' doesn't match ')' and report a
    * mismatched token error. To recover, it sees that LA(1)==';'
    * is in the set of tokens that can follow the ')' token
    * reference in rule atom. It can assume that you forgot the ')'.
    */
    protected Token recoverFromMismatchedToken( TokenStream input,
                                                int ttype,
                                                String text,
                                                int[] follow )
                                                              throws RecognitionException {
        RecognitionException e = null;
        // if next token is what we are looking for then "delete" this token
        if ( mismatchIsUnwantedToken( input,
                                      ttype,
                                      text ) ) {
            e = new UnwantedTokenException( ttype,
                                            input );
            input.consume(); // simply delete extra token
            reportError( e ); // report after consuming so AW sees the token in the exception
            // we want to return the token we're actually matching
            Token matchedSymbol = input.LT( 1 );
            input.consume(); // move past ttype token as if all were ok
            return matchedSymbol;
        }
        // can't recover with single token deletion, try insertion
        if ( mismatchIsMissingToken( input,
                                     follow ) ) {
            e = new MissingTokenException( ttype,
                                           input,
                                           null );
            reportError( e ); // report after inserting so AW sees the token in the exception
            return null;
        }
        // even that didn't work; must throw the exception
        if ( text != null ) {
            e = new DroolsMismatchedTokenException( ttype,
                                                    text,
                                                    input );
        } else {
            e = new MismatchedTokenException( ttype,
                                              input );
        }
        throw e;
    }

    public boolean mismatchIsUnwantedToken( TokenStream input,
                                            int ttype,
                                            String text ) {
        return (input.LA( 2 ) == ttype && (text == null || text.equals( input.LT( 2 ).getText() )));
    }

    public boolean mismatchIsMissingToken( TokenStream input,
                                           int[] follow ) {
        if ( follow == null ) {
            // we have no information about the follow; we can only consume
            // a single token and hope for the best
            return false;
        }
        // TODO: implement this error recovery strategy
        return false;
    }

    private String safeStripDelimiters( String value,
                                        String left, String right ) {
        if ( value != null ) {
            value = value.trim();
            if ( value.length() >= left.length() + right.length() &&
                 value.startsWith( left ) && value.endsWith( right ) ) {
                 value = value.substring( left.length(),
                                          value.length() - right.length() );
            }
        }
        return value;
    }

    private String safeStripStringDelimiters( String value ) {
        if ( value != null ) {
            value = value.trim();
            if ( value.length() >= 2 && value.startsWith( "\"" ) && value.endsWith( "\"" ) ) {
                value = value.substring( 1,
                                         value.length() - 1 );
            }
        }
        return value;
    }

}
<|MERGE_RESOLUTION|>--- conflicted
+++ resolved
@@ -1799,13 +1799,8 @@
             result = lhsEval( ce );
         } else if ( helper.validateIdentifierKey( DroolsSoftKeywords.FORALL ) ) {
             result = lhsForall( ce );
-<<<<<<< HEAD
 // } else if ( helper.validateIdentifierKey( DroolsSoftKeywords.ACCUMULATE ) ) {
             // TODO: handle this
-=======
-        } else if ( helper.validateIdentifierKey( DroolsSoftKeywords.ACCUMULATE ) ) {
-            result = lhsAcc( ce );
->>>>>>> 840b1789
         } else if ( input.LA( 1 ) == DRLLexer.LEFT_PAREN ) {
             // the order here is very important: this if branch must come before the lhsPatternBind bellow
             result = lhsParen( ce,
@@ -2812,19 +2807,11 @@
     }
 
     /**
-<<<<<<< HEAD
      * fromAccumulate := ACCUMULATE LEFT_PAREN lhsAnd COMMA
      * ( initBlock COMMA actionBlock COMMA (reverseBlock COMMA)? resultBlock
      * | accumulateFunction (COMMA accumulateFunction)* )
      * RIGHT_PAREN
      *
-=======
-     * fromAccumulate := ACCUMULATE LEFT_PAREN lhsAnd COMMA 
-     *                   ( initBlock COMMA actionBlock COMMA (reverseBlock COMMA)? resultBlock
-     *                   | accumulateFunction 
-     *                   RIGHT_PAREN
-     * 
->>>>>>> 840b1789
      * @param pattern
      * @throws RecognitionException
      */
