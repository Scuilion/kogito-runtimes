--- conflicted
+++ resolved
@@ -3116,22 +3116,12 @@
             if ( state.failed ) return;
             String key = id.getText();
 
-<<<<<<< HEAD
-                match( input,
-                       DRLLexer.EQUALS_ASSIGN,
-                       null,
-                       null,
-                       DroolsEditorType.SYMBOL );
-                if ( state.failed ) return;
-            } 
-=======
             match( input,
                    DRLLexer.EQUALS_ASSIGN,
                    null,
                    null,
                    DroolsEditorType.SYMBOL );
             if ( state.failed ) return;
->>>>>>> a28cfa82
 
             String value = elementValue();
             if ( value.startsWith( "\"" ) && value.endsWith( "\"" ) ) {
