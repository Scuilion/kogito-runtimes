/*
 * Copyright 2005 JBoss Inc
 * 
 * Licensed under the Apache License, Version 2.0 (the "License");
 * you may not use this file except in compliance with the License.
 * You may obtain a copy of the License at
 * 
 *      http://www.apache.org/licenses/LICENSE-2.0
 * 
 * Unless required by applicable law or agreed to in writing, software
 * distributed under the License is distributed on an "AS IS" BASIS,
 * WITHOUT WARRANTIES OR CONDITIONS OF ANY KIND, either express or implied.
 * See the License for the specific language governing permissions and
 * limitations under the License.
 */

package org.drools.decisiontable.parser;

<<<<<<< HEAD
import org.junit.After;
import org.junit.Before;
import org.junit.Test;
import static org.junit.Assert.*;
=======
import java.io.InputStream;

import org.drools.template.model.Package;
import org.junit.Ignore;
import org.junit.Test;

import junit.framework.TestCase;
>>>>>>> f25bec86

/**
 * @author <a href="mailto:michael.neale@gmail.com"> Michael Neale</a>
 * 
 * A special test for parsing a large workbook, to see how it scales.
 * 
 */
public class RuleWorksheetParseLargeTest {

	private long startTimer;

	private long endTimer;

	/**
	 * Tests parsing a large spreadsheet into an in memory ruleset. This doesn't
	 * really do anything much at present. Takes a shed-load of memory to dump
	 * out this much XML as a string, so really should think of using a stream
	 * in some cases... (tried StringWriter, but is still in memory, so doesn't
	 * help).
	 * 
	 * Stream to a temp file would work: return a stream from that file
	 * (decorate FileInputStream such that when you close it, it deletes the
	 * temp file).... must be other options.
	 * 
	 * @throws Exception
	 */
	@Ignore @Test
	public void testLargeWorkSheetParseToRuleset() throws Exception {
		//  Test removed until have streaming sorted in future. No one using Uber Tables just yet !        
		InputStream stream = RuleWorksheetParseLargeTest.class.getResourceAsStream( "/data/VeryLargeWorkbook.xls" );

		startTimer( );
		RuleSheetListener listener = RuleWorksheetParseTest.getRuleSheetListener( stream );
		stopTimer( );

		System.out.println( "Time to parse large table : " + getTime() + "ms" );
		Package ruleset = listener.getRuleSet( );
		assertNotNull( ruleset );

//		startTimer();
//		String xml = ...;   // toXml() not in Package any more.
//		System.out.println( xml );
//		stopTimer();
//		System.out.println("Time taken for rendering: " + getTime() + "ms");
	}

	private void startTimer() {
		this.startTimer = System.currentTimeMillis();
	}

<<<<<<< HEAD
    /**
     * Tests parsing a large spreadsheet into an in memory ruleset. This doesn't
     * really do anything much at present. Takes a shed-load of memory to dump
     * out this much XML as a string, so really should think of using a stream
     * in some cases... (tried StringWriter, but is still in memory, so doesn't
     * help).
     * 
     * Stream to a temp file would work: return a stream from that file
     * (decorate FileInputStream such that when you close it, it deletes the
     * temp file).... must be other options.
     * 
     * @throws Exception
     */
    @Test
    public void testLargeWorkSheetParseToRuleset() throws Exception {
        //  Test removed until have streaming sorted in future. No one using Uber Tables just yet !        
        //        InputStream stream = RuleWorksheetParseLargeTest.class.getResourceAsStream( "/data/VeryLargeWorkbook.xls" );
        //
        //        startTimer( );
        //        RuleSheetListener listener = RuleWorksheetParseTest.getRuleSheetListener( stream );
        //        stopTimer( );
        //
        //        System.out.println( "Time to parse large table : " + getTime( ) );
        //        Ruleset ruleset = listener.getRuleSet( );
        //        assertNotNull( ruleset );
        /*
         * System.out.println("Time taken for 20K rows parsed: " + getTime());
         * 
         * startTimer(); String xml = listener.getRuleSet().toXML();
         * stopTimer(); System.out.println("Time taken for rendering to XML: " +
         * getTime());
         */
    }
=======
	private void stopTimer() {
		this.endTimer = System.currentTimeMillis();
	}
>>>>>>> f25bec86

	private long getTime() {
		return this.endTimer - this.startTimer;
	}

}<|MERGE_RESOLUTION|>--- conflicted
+++ resolved
@@ -16,20 +16,12 @@
 
 package org.drools.decisiontable.parser;
 
-<<<<<<< HEAD
-import org.junit.After;
-import org.junit.Before;
-import org.junit.Test;
-import static org.junit.Assert.*;
-=======
 import java.io.InputStream;
 
 import org.drools.template.model.Package;
 import org.junit.Ignore;
 import org.junit.Test;
-
-import junit.framework.TestCase;
->>>>>>> f25bec86
+import static org.junit.Assert.*;
 
 /**
  * @author <a href="mailto:michael.neale@gmail.com"> Michael Neale</a>
@@ -80,45 +72,10 @@
 		this.startTimer = System.currentTimeMillis();
 	}
 
-<<<<<<< HEAD
-    /**
-     * Tests parsing a large spreadsheet into an in memory ruleset. This doesn't
-     * really do anything much at present. Takes a shed-load of memory to dump
-     * out this much XML as a string, so really should think of using a stream
-     * in some cases... (tried StringWriter, but is still in memory, so doesn't
-     * help).
-     * 
-     * Stream to a temp file would work: return a stream from that file
-     * (decorate FileInputStream such that when you close it, it deletes the
-     * temp file).... must be other options.
-     * 
-     * @throws Exception
-     */
-    @Test
-    public void testLargeWorkSheetParseToRuleset() throws Exception {
-        //  Test removed until have streaming sorted in future. No one using Uber Tables just yet !        
-        //        InputStream stream = RuleWorksheetParseLargeTest.class.getResourceAsStream( "/data/VeryLargeWorkbook.xls" );
-        //
-        //        startTimer( );
-        //        RuleSheetListener listener = RuleWorksheetParseTest.getRuleSheetListener( stream );
-        //        stopTimer( );
-        //
-        //        System.out.println( "Time to parse large table : " + getTime( ) );
-        //        Ruleset ruleset = listener.getRuleSet( );
-        //        assertNotNull( ruleset );
-        /*
-         * System.out.println("Time taken for 20K rows parsed: " + getTime());
-         * 
-         * startTimer(); String xml = listener.getRuleSet().toXML();
-         * stopTimer(); System.out.println("Time taken for rendering to XML: " +
-         * getTime());
-         */
-    }
-=======
+
 	private void stopTimer() {
 		this.endTimer = System.currentTimeMillis();
 	}
->>>>>>> f25bec86
 
 	private long getTime() {
 		return this.endTimer - this.startTimer;
