<?xml version="1.0"?>
<project xsi:schemaLocation="http://maven.apache.org/POM/4.0.0 http://maven.apache.org/xsd/maven-4.0.0.xsd" xmlns="http://maven.apache.org/POM/4.0.0"
         xmlns:xsi="http://www.w3.org/2001/XMLSchema-instance">
  <modelVersion>4.0.0</modelVersion>
  <parent>
    <groupId>org.jbpm</groupId>
    <artifactId>jbpm-services</artifactId>
    <version>6.0.0-SNAPSHOT</version>
  </parent>
  <groupId>org.jbpm</groupId>
  <artifactId>jbpm-shared-services</artifactId>
  <name>Drools jBPM :: Shared Services</name>

  <dependencies>
    <dependency>
      <groupId>org.jboss.seam.persistence</groupId>
      <artifactId>seam-persistence</artifactId>
    </dependency>
    <dependency>
      <groupId>org.jboss.weld</groupId>
      <artifactId>weld-core</artifactId>
    </dependency>

    <dependency>
      <groupId>javax.enterprise</groupId>
      <artifactId>cdi-api</artifactId>
      <scope>provided</scope>
    </dependency>
    <dependency>
      <groupId>org.hibernate.javax.persistence</groupId>
      <artifactId>hibernate-jpa-2.0-api</artifactId>
    </dependency>

    <dependency>
      <groupId>javax.transaction</groupId>
      <artifactId>jta</artifactId>
    </dependency>
    <dependency>
      <groupId>org.hibernate</groupId>
      <artifactId>hibernate-entitymanager</artifactId>
      <optional>true</optional>
    </dependency>
    <dependency>
      <groupId>org.hibernate</groupId>
      <artifactId>hibernate-core</artifactId>
      <optional>true</optional>
    </dependency>
    <dependency>
      <groupId>org.hibernate</groupId>
      <artifactId>hibernate-validator</artifactId>
      <optional>true</optional>
    </dependency>
    
    <dependency>
      <groupId>org.jboss.arquillian.junit</groupId>
      <artifactId>arquillian-junit-container</artifactId>
      <scope>test</scope>
    </dependency>
    <dependency>
      <groupId>org.jboss.arquillian.container</groupId>
      <artifactId>arquillian-weld-se-embedded-1.1</artifactId>
      <scope>test</scope>
    </dependency>
    <dependency>
      <groupId>org.jboss.arquillian.core</groupId>
      <artifactId>arquillian-core-api</artifactId>
      <scope>test</scope>
    </dependency>
    <dependency>
      <groupId>com.h2database</groupId>
      <artifactId>h2</artifactId>
    </dependency>
   

    <dependency>
      <groupId>org.kie.commons</groupId>
      <artifactId>kie-commons-io</artifactId>
    </dependency>
    <dependency>
      <groupId>org.kie.commons</groupId>
      <artifactId>kie-nio2-jgit</artifactId>
    </dependency>
    <dependency>
      <groupId>org.kie.commons</groupId>
      <artifactId>kie-nio2-fs</artifactId>
    </dependency>

    <dependency>
      <groupId>org.kie.commons</groupId>
      <artifactId>kie-nio2-model</artifactId>
    </dependency>

   
    <dependency>
      <groupId>com.google.code.gson</groupId>
      <artifactId>gson</artifactId>
    </dependency>
    <dependency>
      <groupId>commons-vfs</groupId>
      <artifactId>commons-vfs</artifactId>
      <version>1.0</version>
    </dependency>
<<<<<<< HEAD
    <dependency>
      <groupId>org.drools</groupId>
      <artifactId>drools-persistence-jpa</artifactId>
=======

    <dependency>
      <groupId>org.kie</groupId>
      <artifactId>kie-api</artifactId>
>>>>>>> e1a8bd63
      <type>jar</type>
    </dependency>
  </dependencies>
  <build>
    <plugins>
      <plugin>
        <artifactId>maven-clean-plugin</artifactId>
        <configuration>
          <filesets>
            <fileset>
              <directory>${basedir}</directory>
              <includes>
                <include>.niogit/**</include>
              </includes>
            </fileset>
          </filesets>
        </configuration>
      </plugin>
    </plugins>
  </build>
</project><|MERGE_RESOLUTION|>--- conflicted
+++ resolved
@@ -100,17 +100,14 @@
       <artifactId>commons-vfs</artifactId>
       <version>1.0</version>
     </dependency>
-<<<<<<< HEAD
+
     <dependency>
       <groupId>org.drools</groupId>
       <artifactId>drools-persistence-jpa</artifactId>
-=======
-
+    </dependency>
     <dependency>
       <groupId>org.kie</groupId>
       <artifactId>kie-api</artifactId>
->>>>>>> e1a8bd63
-      <type>jar</type>
     </dependency>
   </dependencies>
   <build>
