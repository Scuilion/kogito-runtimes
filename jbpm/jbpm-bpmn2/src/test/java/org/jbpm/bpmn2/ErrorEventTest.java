--- conflicted
+++ resolved
@@ -21,8 +21,6 @@
 import java.util.HashMap;
 import java.util.List;
 import java.util.Map;
-
-import junit.framework.Assert;
 
 import org.jbpm.bpmn2.handler.ServiceTaskHandler;
 import org.jbpm.bpmn2.handler.SignallingTaskHandlerDecorator;
@@ -390,27 +388,29 @@
     }
 
     @Test
-<<<<<<< HEAD
     public void testBoundaryErrorEventSubProcessExceptionMapping() throws Exception {
         KieBase kbase = createKnowledgeBase("BPMN2-BoundaryErrorEventSubProcessExceptionMapping.bpmn2");
-=======
+        ksession = createKnowledgeSession(kbase);
+        ExceptionWorkItemHandler handler = new ExceptionWorkItemHandler();
+        ksession.getWorkItemManager().registerWorkItemHandler("Human Task", handler);
+
+        ProcessInstance processInstance = ksession
+            .startProcess("com.sample.bpmn.hello");
+
+        assertEquals("java.lang.RuntimeException", getProcessVarValue(processInstance, "var1"));
+    }
+    
+	@Test
     public void testBoundaryErrorEventStructureRef() throws Exception {
         KieBase kbase = createKnowledgeBase("BPMN2-BoundaryErrorEventStructureRef.bpmn2");
->>>>>>> ca464704
-        ksession = createKnowledgeSession(kbase);
-        ExceptionWorkItemHandler handler = new ExceptionWorkItemHandler();
-        ksession.getWorkItemManager().registerWorkItemHandler("Human Task", handler);
-
-        ProcessInstance processInstance = ksession
-<<<<<<< HEAD
-            .startProcess("com.sample.bpmn.hello");
-
-        assertEquals("java.lang.RuntimeException", getProcessVarValue(processInstance, "var1"));
-=======
+        ksession = createKnowledgeSession(kbase);
+        ExceptionWorkItemHandler handler = new ExceptionWorkItemHandler();
+        ksession.getWorkItemManager().registerWorkItemHandler("Human Task", handler);
+
+        ProcessInstance processInstance = ksession
                 .startProcess("com.sample.bpmn.hello");
 
         assertNodeTriggered(processInstance.getId(), "Start", "User Task", "MyBoundaryErrorEvent");
->>>>>>> ca464704
     }
 
     class ExceptionWorkItemHandler implements WorkItemHandler {
