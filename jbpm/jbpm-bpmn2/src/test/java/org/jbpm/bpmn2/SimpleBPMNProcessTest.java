/**
 * Copyright 2010 JBoss Inc
 *
 * Licensed under the Apache License, Version 2.0 (the "License");
 * you may not use this file except in compliance with the License.
 * You may obtain a copy of the License at
 *
 *      http://www.apache.org/licenses/LICENSE-2.0
 *
 * Unless required by applicable law or agreed to in writing, software
 * distributed under the License is distributed on an "AS IS" BASIS,
 * WITHOUT WARRANTIES OR CONDITIONS OF ANY KIND, either express or implied.
 * See the License for the specific language governing permissions and
 * limitations under the License.
 */

package org.jbpm.bpmn2;

import java.io.ByteArrayInputStream;
import java.io.InputStreamReader;
import java.io.StringReader;
import java.util.ArrayList;
import java.util.HashMap;
import java.util.List;
import java.util.Map;
import java.util.Properties;

import javax.xml.parsers.DocumentBuilder;
import javax.xml.parsers.DocumentBuilderFactory;
import javax.xml.parsers.ParserConfigurationException;

import org.drools.KnowledgeBase;
import org.drools.KnowledgeBaseFactory;
import org.drools.builder.KnowledgeBuilder;
import org.drools.builder.KnowledgeBuilderConfiguration;
import org.drools.builder.KnowledgeBuilderError;
import org.drools.builder.KnowledgeBuilderFactory;
import org.drools.builder.ResourceType;
import org.drools.compiler.PackageBuilderConfiguration;
import org.drools.definition.process.Process;
import org.drools.event.process.DefaultProcessEventListener;
import org.drools.event.process.ProcessStartedEvent;
import org.drools.event.process.ProcessVariableChangedEvent;
import org.drools.impl.KnowledgeBaseFactoryServiceImpl;
import org.drools.io.ResourceFactory;
import org.drools.persistence.jpa.JPAKnowledgeService;
import org.drools.process.core.datatype.impl.type.ObjectDataType;
import org.drools.runtime.Environment;
import org.drools.runtime.EnvironmentName;
import org.drools.runtime.KnowledgeSessionConfiguration;
import org.drools.runtime.StatefulKnowledgeSession;
import org.drools.runtime.process.ProcessInstance;
import org.drools.runtime.process.WorkItem;
import org.drools.runtime.process.WorkItemHandler;
import org.drools.runtime.process.WorkItemManager;
import org.drools.runtime.process.WorkflowProcessInstance;
import org.jbpm.JbpmJUnitTestCase;
import org.jbpm.bpmn2.core.Association;
import org.jbpm.bpmn2.core.DataStore;
import org.jbpm.bpmn2.core.Definitions;
import org.jbpm.bpmn2.handler.ReceiveTaskHandler;
import org.jbpm.bpmn2.handler.SendTaskHandler;
import org.jbpm.bpmn2.handler.ServiceTaskHandler;
import org.jbpm.bpmn2.xml.BPMNDISemanticModule;
import org.jbpm.bpmn2.xml.BPMNExtensionsSemanticModule;
import org.jbpm.bpmn2.xml.BPMNSemanticModule;
import org.jbpm.bpmn2.xml.XmlBPMNProcessDumper;
import org.jbpm.compiler.xml.XmlProcessReader;
import org.jbpm.process.instance.impl.demo.DoNothingWorkItemHandler;
import org.jbpm.process.instance.impl.demo.SystemOutWorkItemHandler;
import org.jbpm.ruleflow.core.RuleFlowProcess;
import org.w3c.dom.Attr;
import org.w3c.dom.Document;
import org.w3c.dom.Element;

import bitronix.tm.TransactionManagerServices;

public class SimpleBPMNProcessTest extends JbpmJUnitTestCase {

    public void testMinimalProcess() throws Exception {
		KnowledgeBase kbase = createKnowledgeBase("BPMN2-MinimalProcess.bpmn2");
		StatefulKnowledgeSession ksession = createKnowledgeSession(kbase);
		ProcessInstance processInstance = ksession.startProcess("Minimal");
		assertTrue(processInstance.getState() == ProcessInstance.STATE_COMPLETED);
	}

	public void testMinimalProcessWithGraphical() throws Exception {
		KnowledgeBase kbase = createKnowledgeBase("BPMN2-MinimalProcessWithGraphical.bpmn2");
		StatefulKnowledgeSession ksession = createKnowledgeSession(kbase);
		ProcessInstance processInstance = ksession.startProcess("Minimal");
		assertTrue(processInstance.getState() == ProcessInstance.STATE_COMPLETED);
	}

	public void testMinimalProcessWithDIGraphical() throws Exception {
		KnowledgeBase kbase = createKnowledgeBase("BPMN2-MinimalProcessWithDIGraphical.bpmn2");
		StatefulKnowledgeSession ksession = createKnowledgeSession(kbase);
		ProcessInstance processInstance = ksession.startProcess("Minimal");
		assertTrue(processInstance.getState() == ProcessInstance.STATE_COMPLETED);
	}

	public void testCompositeProcessWithDIGraphical() throws Exception {
		KnowledgeBase kbase = createKnowledgeBase("BPMN2-CompositeProcessWithDIGraphical.bpmn2");
		StatefulKnowledgeSession ksession = createKnowledgeSession(kbase);
		ProcessInstance processInstance = ksession.startProcess("Composite");
		assertTrue(processInstance.getState() == ProcessInstance.STATE_COMPLETED);
	}

    public void testScriptTask() throws Exception {
		KnowledgeBase kbase = createKnowledgeBase("BPMN2-ScriptTask.bpmn2");
		StatefulKnowledgeSession ksession = createKnowledgeSession(kbase);
		ProcessInstance processInstance = ksession.startProcess("ScriptTask");
		assertTrue(processInstance.getState() == ProcessInstance.STATE_COMPLETED);
	}

    public void testImport() throws Exception {
		KnowledgeBase kbase = createKnowledgeBase("BPMN2-Import.bpmn2");
		StatefulKnowledgeSession ksession = createKnowledgeSession(kbase);
		ProcessInstance processInstance = ksession.startProcess("Import");
		assertTrue(processInstance.getState() == ProcessInstance.STATE_COMPLETED);
	}

    public void testRuleTask() throws Exception {
		KnowledgeBuilderConfiguration conf = KnowledgeBuilderFactory.newKnowledgeBuilderConfiguration();
		((PackageBuilderConfiguration) conf).initSemanticModules();
		((PackageBuilderConfiguration) conf).addSemanticModule(new BPMNSemanticModule());
		((PackageBuilderConfiguration) conf).addSemanticModule(new BPMNDISemanticModule());
//        ProcessDialectRegistry.setDialect("XPath", new XPathDialect());
		XmlProcessReader processReader = new XmlProcessReader(
		        ((PackageBuilderConfiguration) conf).getSemanticModules());
		List<Process> processes = processReader.read(SimpleBPMNProcessTest.class.getResourceAsStream("/BPMN2-RuleTask.bpmn2"));
		assertNotNull(processes);
		assertEquals(1, processes.size());
		RuleFlowProcess p = (RuleFlowProcess) processes.get(0);
		assertNotNull(p);
		KnowledgeBuilder kbuilder = KnowledgeBuilderFactory.newKnowledgeBuilder(conf);
//		System.out.println(XmlBPMNProcessDumper.INSTANCE.dump(p));
		kbuilder.add(ResourceFactory.newReaderResource(
            new StringReader(XmlBPMNProcessDumper.INSTANCE.dump(p))), ResourceType.BPMN2);
		kbuilder.add(ResourceFactory.newClassPathResource("BPMN2-RuleTask.drl"), ResourceType.DRL);
		if (!kbuilder.getErrors().isEmpty()) {
			for (KnowledgeBuilderError error: kbuilder.getErrors()) {
				System.err.println(error);
			}
			throw new IllegalArgumentException("Errors while parsing knowledge base");
		}
		KnowledgeBase kbase = KnowledgeBaseFactory.newKnowledgeBase();
		kbase.addKnowledgePackages(kbuilder.getKnowledgePackages());
		StatefulKnowledgeSession ksession = createKnowledgeSession(kbase);
		List<String> list = new ArrayList<String>();
		ksession.setGlobal("list", list);
		ProcessInstance processInstance = ksession.startProcess("RuleTask");
		assertTrue(processInstance.getState() == ProcessInstance.STATE_ACTIVE);
		restoreSession(ksession, true);
		ksession.fireAllRules();
		assertTrue(list.size() == 1);
        assertProcessInstanceCompleted(processInstance.getId(), ksession);
	}

    public void testDataObject() throws Exception {
        KnowledgeBase kbase = createKnowledgeBase("BPMN2-DataObject.bpmn2");
		StatefulKnowledgeSession ksession = createKnowledgeSession(kbase);
        Map<String, Object> params = new HashMap<String, Object>();
        params.put("employee", "UserId-12345");
        ProcessInstance processInstance = ksession.startProcess("Evaluation", params);
        assertTrue(processInstance.getState() == ProcessInstance.STATE_COMPLETED);
    }

    public void testDataStore() throws Exception {
        KnowledgeBase kbase = createKnowledgeBase("BPMN2-DataStore.xml");
		StatefulKnowledgeSession ksession = createKnowledgeSession(kbase);
        ProcessInstance processInstance = ksession.startProcess("Evaluation");
        Definitions def = (Definitions) processInstance.getProcess().getMetaData().get("Definitions");
        assertNotNull(def.getDataStores());
        assertTrue(def.getDataStores().size() == 1);
        DataStore dataStore = def.getDataStores().get(0);
        assertEquals("employee", dataStore.getId());
        assertEquals("employeeStore", dataStore.getName());
        assertEquals(String.class.getCanonicalName(), ((ObjectDataType) dataStore.getType()).getClassName());
    }

    public void testAssociation() throws Exception {
    	KnowledgeBase kbase = createKnowledgeBase("BPMN2-Association.xml");
		StatefulKnowledgeSession ksession = createKnowledgeSession(kbase);
        ProcessInstance processInstance = ksession.startProcess("Evaluation");
        Definitions def = (Definitions) processInstance.getProcess().getMetaData().get("Definitions");
        assertNotNull(def.getAssociations());
        assertTrue(def.getAssociations().size() == 1);
        Association assoc = def.getAssociations().get(0);
        assertEquals("_1234", assoc.getId());
        assertEquals("_1", assoc.getSourceRef());
        assertEquals("_2", assoc.getTargetRef());
    }
    
    public void testUserTaskWithDataStoreScenario() throws Exception {
        KnowledgeBase kbase = createKnowledgeBase("BPMN2-UserTaskWithDataStore.xml");
        StatefulKnowledgeSession ksession = createKnowledgeSession(kbase);
        ksession.getWorkItemManager().registerWorkItemHandler("Human Task", new DoNothingWorkItemHandler());
        ksession.startProcess("UserProcess");
        // we can't test further as user tasks are asynchronous.
    }

    public void testEvaluationProcess() throws Exception {
		KnowledgeBase kbase = createKnowledgeBase("BPMN2-EvaluationProcess.bpmn2");
		StatefulKnowledgeSession ksession = createKnowledgeSession(kbase);
		ksession.getWorkItemManager().registerWorkItemHandler("Human Task", new SystemOutWorkItemHandler());
		ksession.getWorkItemManager().registerWorkItemHandler("RegisterRequest", new SystemOutWorkItemHandler());
		Map<String, Object> params = new HashMap<String, Object>();
		params.put("employee", "UserId-12345");
		ProcessInstance processInstance = ksession.startProcess("Evaluation", params);
		assertTrue(processInstance.getState() == ProcessInstance.STATE_COMPLETED);
	}

	public void testEvaluationProcess2() throws Exception {
		KnowledgeBase kbase = createKnowledgeBase("BPMN2-EvaluationProcess2.bpmn2");
		StatefulKnowledgeSession ksession = createKnowledgeSession(kbase);
		ksession.getWorkItemManager().registerWorkItemHandler("Human Task", new SystemOutWorkItemHandler());
		Map<String, Object> params = new HashMap<String, Object>();
		params.put("employee", "UserId-12345");
		ProcessInstance processInstance = ksession.startProcess("com.sample.evaluation", params);
		assertTrue(processInstance.getState() == ProcessInstance.STATE_COMPLETED);
	}

	public void testEvaluationProcess3() throws Exception {
		KnowledgeBase kbase = createKnowledgeBase("BPMN2-EvaluationProcess3.bpmn2");
		StatefulKnowledgeSession ksession = createKnowledgeSession(kbase);
		ksession.getWorkItemManager().registerWorkItemHandler("Human Task", new SystemOutWorkItemHandler());
		ksession.getWorkItemManager().registerWorkItemHandler("RegisterRequest", new SystemOutWorkItemHandler());
		Map<String, Object> params = new HashMap<String, Object>();
		params.put("employee", "john2");
		ProcessInstance processInstance = ksession.startProcess("Evaluation", params);
		assertTrue(processInstance.getState() == ProcessInstance.STATE_COMPLETED);
	}
	
    public void testUserTask() throws Exception {
        KnowledgeBase kbase = createKnowledgeBase("BPMN2-UserTask.bpmn2");
		StatefulKnowledgeSession ksession = createKnowledgeSession(kbase);
        TestWorkItemHandler workItemHandler = new TestWorkItemHandler();
        ksession.getWorkItemManager().registerWorkItemHandler("Human Task", workItemHandler);
        ProcessInstance processInstance = ksession.startProcess("UserTask");
        assertTrue(processInstance.getState() == ProcessInstance.STATE_ACTIVE);
        ksession = restoreSession(ksession, true);
        WorkItem workItem = workItemHandler.getWorkItem();
        assertNotNull(workItem);
        assertEquals("john", workItem.getParameter("ActorId"));
        ksession.getWorkItemManager().completeWorkItem(workItem.getId(), null);
        assertProcessInstanceCompleted(processInstance.getId(), ksession);
    }

    public void testLane() throws Exception {
        KnowledgeBase kbase = createKnowledgeBase("BPMN2-Lane.bpmn2");
		StatefulKnowledgeSession ksession = createKnowledgeSession(kbase);
        TestWorkItemHandler workItemHandler = new TestWorkItemHandler();
        ksession.getWorkItemManager().registerWorkItemHandler("Human Task", workItemHandler);
        ProcessInstance processInstance = ksession.startProcess("UserTask");
        assertTrue(processInstance.getState() == ProcessInstance.STATE_ACTIVE);
        ksession = restoreSession(ksession, true);
        ksession.getWorkItemManager().registerWorkItemHandler("Human Task", workItemHandler);
        WorkItem workItem = workItemHandler.getWorkItem();
        assertNotNull(workItem);
        assertEquals("john", workItem.getParameter("ActorId"));
        Map<String, Object> results = new HashMap<String, Object>();
        results.put("ActorId", "mary");
        ksession.getWorkItemManager().completeWorkItem(workItem.getId(), results);
        ksession = restoreSession(ksession, true);
        ksession.getWorkItemManager().registerWorkItemHandler("Human Task", workItemHandler);
        workItem = workItemHandler.getWorkItem();
        assertNotNull(workItem);
        assertEquals("mary", workItem.getParameter("ActorId"));
        ksession.getWorkItemManager().completeWorkItem(workItem.getId(), null);
        assertProcessInstanceCompleted(processInstance.getId(), ksession);
    }

	public void testExclusiveSplit() throws Exception {
		KnowledgeBase kbase = createKnowledgeBase("BPMN2-ExclusiveSplit.bpmn2");
		StatefulKnowledgeSession ksession = createKnowledgeSession(kbase);
		ksession.getWorkItemManager().registerWorkItemHandler("Email", new SystemOutWorkItemHandler());
		Map<String, Object> params = new HashMap<String, Object>();
		params.put("x", "First");
		params.put("y", "Second");
		ProcessInstance processInstance = ksession.startProcess("com.sample.test", params);
		assertTrue(processInstance.getState() == ProcessInstance.STATE_COMPLETED);
	}
	
<<<<<<< HEAD
	public void testExclusiveSplitXPathAdvanced() throws Exception {
        KnowledgeBase kbase = createKnowledgeBase("BPMN2-ExclusiveSplitXPath-advanced.bpmn2");
        StatefulKnowledgeSession ksession = createKnowledgeSession(kbase);
        ksession.getWorkItemManager().registerWorkItemHandler("Email", new SystemOutWorkItemHandler());
        Map<String, Object> params = new HashMap<String, Object>();
        Document doc = DocumentBuilderFactory.newInstance().newDocumentBuilder().newDocument();
        Element hi = doc.createElement("hi");
        Element ho = doc.createElement("ho");
        hi.appendChild(ho);
        Attr attr = doc.createAttribute("value");
        ho.setAttributeNode(attr);
        attr.setValue("a");
        params.put("x", hi);
        params.put("y", "Second");
        ProcessInstance processInstance = ksession.startProcess("com.sample.test", params);
        assertTrue(processInstance.getState() == ProcessInstance.STATE_COMPLETED);
    }
	
	public void testExclusiveSplitXPathAdvanced2() throws Exception {
        KnowledgeBase kbase = createKnowledgeBase("BPMN2-ExclusiveSplitXPath-advanced-vars-not-signaled.bpmn2");
        StatefulKnowledgeSession ksession = createKnowledgeSession(kbase);
        ksession.getWorkItemManager().registerWorkItemHandler("Email", new SystemOutWorkItemHandler());
        Map<String, Object> params = new HashMap<String, Object>();
        Document doc = DocumentBuilderFactory.newInstance().newDocumentBuilder().newDocument();
        Element hi = doc.createElement("hi");
        Element ho = doc.createElement("ho");
        hi.appendChild(ho);
        Attr attr = doc.createAttribute("value");
        ho.setAttributeNode(attr);
        attr.setValue("a");
        params.put("x", hi);
        params.put("y", "Second");
        ProcessInstance processInstance = ksession.startProcess("com.sample.test", params);
        assertTrue(processInstance.getState() == ProcessInstance.STATE_COMPLETED);
    }
	
	public void testExclusiveSplitXPathAdvancedWithVars() throws Exception {
        KnowledgeBase kbase = createKnowledgeBase("BPMN2-ExclusiveSplitXPath-advanced-with-vars.bpmn2");
        StatefulKnowledgeSession ksession = createKnowledgeSession(kbase);
        ksession.getWorkItemManager().registerWorkItemHandler("Email", new SystemOutWorkItemHandler());
        Map<String, Object> params = new HashMap<String, Object>();
        Document doc = DocumentBuilderFactory.newInstance().newDocumentBuilder().newDocument();
        Element hi = doc.createElement("hi");
        Element ho = doc.createElement("ho");
        hi.appendChild(ho);
        Attr attr = doc.createAttribute("value");
        ho.setAttributeNode(attr);
        attr.setValue("a");
        params.put("x", hi);
        params.put("y", "Second");
        ProcessInstance processInstance = ksession.startProcess("com.sample.test", params);
        assertTrue(processInstance.getState() == ProcessInstance.STATE_COMPLETED);
    }
=======
	public void testExclusiveSplitPriority() throws Exception {
		KnowledgeBase kbase = createKnowledgeBase("BPMN2-ExclusiveSplitPriority.bpmn2");
		StatefulKnowledgeSession ksession = createKnowledgeSession(kbase);
		ksession.getWorkItemManager().registerWorkItemHandler("Email", new SystemOutWorkItemHandler());
		Map<String, Object> params = new HashMap<String, Object>();
		params.put("x", "First");
		params.put("y", "Second");
		ProcessInstance processInstance = ksession.startProcess("com.sample.test", params);
		assertTrue(processInstance.getState() == ProcessInstance.STATE_COMPLETED);
	}
>>>>>>> 1b8e3fc6
	
	public void testExclusiveSplitDefault() throws Exception {
		KnowledgeBase kbase = createKnowledgeBase("BPMN2-ExclusiveSplitDefault.bpmn2");
		StatefulKnowledgeSession ksession = createKnowledgeSession(kbase);
		ksession.getWorkItemManager().registerWorkItemHandler("Email", new SystemOutWorkItemHandler());
		Map<String, Object> params = new HashMap<String, Object>();
		params.put("x", "NotFirst");
		params.put("y", "Second");
		ProcessInstance processInstance = ksession.startProcess("com.sample.test", params);
		assertTrue(processInstance.getState() == ProcessInstance.STATE_COMPLETED);
	}
	
    public void testInclusiveSplit() throws Exception {
        KnowledgeBase kbase = createKnowledgeBase("BPMN2-InclusiveSplit.bpmn2");
		StatefulKnowledgeSession ksession = createKnowledgeSession(kbase);
        Map<String, Object> params = new HashMap<String, Object>();
        params.put("x", 15);
        ProcessInstance processInstance = ksession.startProcess("com.sample.test", params);
        assertTrue(processInstance.getState() == ProcessInstance.STATE_COMPLETED);
    }
    
    public void testInclusiveSplitDefault() throws Exception {
        KnowledgeBase kbase = createKnowledgeBase("BPMN2-InclusiveSplitDefault.bpmn2");
		StatefulKnowledgeSession ksession = createKnowledgeSession(kbase);
        Map<String, Object> params = new HashMap<String, Object>();
        params.put("x", -5);
        ProcessInstance processInstance = ksession.startProcess("com.sample.test", params);
        assertTrue(processInstance.getState() == ProcessInstance.STATE_COMPLETED);
    }
    
//	public void testExclusiveSplitXPath() throws Exception {
//        KnowledgeBase kbase = createKnowledgeBase("BPMN2-ExclusiveSplitXPath.bpmn2");
//        StatefulKnowledgeSession ksession = kbase.newStatefulKnowledgeSession();
//        ksession.getWorkItemManager().registerWorkItemHandler("Email", new SystemOutWorkItemHandler());
//        Document document = DocumentBuilderFactory.newInstance().newDocumentBuilder()
//            .parse(new ByteArrayInputStream(
//                "<myDocument><chapter1>BlaBla</chapter1><chapter2>MoreBlaBla</chapter2></myDocument>".getBytes()));
//        Map<String, Object> params = new HashMap<String, Object>();
//        params.put("x", document);
//        params.put("y", "SomeString");
//        ProcessInstance processInstance = ksession.startProcess("com.sample.test", params);
//        assertTrue(processInstance.getState() == ProcessInstance.STATE_COMPLETED);
//    }

	public void testEventBasedSplit() throws Exception {
		KnowledgeBase kbase = createKnowledgeBase("BPMN2-EventBasedSplit.bpmn2");
		StatefulKnowledgeSession ksession = createKnowledgeSession(kbase);
		ksession.getWorkItemManager().registerWorkItemHandler("Email1", new SystemOutWorkItemHandler());
		ksession.getWorkItemManager().registerWorkItemHandler("Email2", new SystemOutWorkItemHandler());
		// Yes
		ProcessInstance processInstance = ksession.startProcess("com.sample.test");
		assertTrue(processInstance.getState() == ProcessInstance.STATE_ACTIVE);
		ksession = restoreSession(ksession, true);
		ksession.getWorkItemManager().registerWorkItemHandler("Email1", new SystemOutWorkItemHandler());
		ksession.getWorkItemManager().registerWorkItemHandler("Email2", new SystemOutWorkItemHandler());
        ksession.signalEvent("Yes", "YesValue", processInstance.getId());
		assertProcessInstanceCompleted(processInstance.getId(), ksession);
		// No
		processInstance = ksession.startProcess("com.sample.test");
		assertTrue(processInstance.getState() == ProcessInstance.STATE_ACTIVE);
		ksession = restoreSession(ksession, true);
		ksession.getWorkItemManager().registerWorkItemHandler("Email1", new SystemOutWorkItemHandler());
		ksession.getWorkItemManager().registerWorkItemHandler("Email2", new SystemOutWorkItemHandler());
        ksession.signalEvent("No", "NoValue", processInstance.getId());
		assertProcessInstanceCompleted(processInstance.getId(), ksession);
	}
	
	public void testEventBasedSplitBefore() throws Exception {
		// signaling before the split is reached should have no effect
		KnowledgeBase kbase = createKnowledgeBase("BPMN2-EventBasedSplit.bpmn2");
		StatefulKnowledgeSession ksession = createKnowledgeSession(kbase);
		ksession.getWorkItemManager().registerWorkItemHandler("Email1", new DoNothingWorkItemHandler());
		ksession.getWorkItemManager().registerWorkItemHandler("Email2", new DoNothingWorkItemHandler());
		// Yes
		ProcessInstance processInstance = ksession.startProcess("com.sample.test");
		assertTrue(processInstance.getState() == ProcessInstance.STATE_ACTIVE);
		ksession = restoreSession(ksession, true);
		ksession.getWorkItemManager().registerWorkItemHandler("Email1", new DoNothingWorkItemHandler());
		ksession.getWorkItemManager().registerWorkItemHandler("Email2", new DoNothingWorkItemHandler());
        ksession.signalEvent("Yes", "YesValue", processInstance.getId());
		assertTrue(processInstance.getState() == ProcessInstance.STATE_ACTIVE);
		// No
		processInstance = ksession.startProcess("com.sample.test");
		assertTrue(processInstance.getState() == ProcessInstance.STATE_ACTIVE);
		ksession = restoreSession(ksession, true);
		ksession.getWorkItemManager().registerWorkItemHandler("Email1", new DoNothingWorkItemHandler());
		ksession.getWorkItemManager().registerWorkItemHandler("Email2", new DoNothingWorkItemHandler());
        ksession.signalEvent("No", "NoValue", processInstance.getId());
		assertTrue(processInstance.getState() == ProcessInstance.STATE_ACTIVE);
	}
	
	public void testEventBasedSplitAfter() throws Exception {
		// signaling the other alternative after one has been selected should have no effect
		KnowledgeBase kbase = createKnowledgeBase("BPMN2-EventBasedSplit.bpmn2");
		StatefulKnowledgeSession ksession = createKnowledgeSession(kbase);
		ksession.getWorkItemManager().registerWorkItemHandler("Email1", new SystemOutWorkItemHandler());
		ksession.getWorkItemManager().registerWorkItemHandler("Email2", new DoNothingWorkItemHandler());
		// Yes
		ProcessInstance processInstance = ksession.startProcess("com.sample.test");
		assertTrue(processInstance.getState() == ProcessInstance.STATE_ACTIVE);
		ksession = restoreSession(ksession, true);
		ksession.getWorkItemManager().registerWorkItemHandler("Email1", new SystemOutWorkItemHandler());
		ksession.getWorkItemManager().registerWorkItemHandler("Email2", new DoNothingWorkItemHandler());
        ksession.signalEvent("Yes", "YesValue", processInstance.getId());
		assertTrue(processInstance.getState() == ProcessInstance.STATE_ACTIVE);
		ksession = restoreSession(ksession, true);
		ksession.getWorkItemManager().registerWorkItemHandler("Email1", new SystemOutWorkItemHandler());
		ksession.getWorkItemManager().registerWorkItemHandler("Email2", new DoNothingWorkItemHandler());
        // No
		ksession.signalEvent("No", "NoValue", processInstance.getId());
	}
	
	public void testEventBasedSplit2() throws Exception {
		KnowledgeBase kbase = createKnowledgeBase("BPMN2-EventBasedSplit2.bpmn2");
		StatefulKnowledgeSession ksession = createKnowledgeSession(kbase);
		ksession.getWorkItemManager().registerWorkItemHandler("Email1", new SystemOutWorkItemHandler());
		ksession.getWorkItemManager().registerWorkItemHandler("Email2", new SystemOutWorkItemHandler());
		// Yes
		ProcessInstance processInstance = ksession.startProcess("com.sample.test");
		assertTrue(processInstance.getState() == ProcessInstance.STATE_ACTIVE);
		ksession = restoreSession(ksession, true);
		ksession.getWorkItemManager().registerWorkItemHandler("Email1", new SystemOutWorkItemHandler());
		ksession.getWorkItemManager().registerWorkItemHandler("Email2", new SystemOutWorkItemHandler());
        ksession.signalEvent("Yes", "YesValue", processInstance.getId());
		assertProcessInstanceCompleted(processInstance.getId(), ksession);
		Thread.sleep(800);
		ksession = restoreSession(ksession, true);
		ksession.getWorkItemManager().registerWorkItemHandler("Email1", new SystemOutWorkItemHandler());
		ksession.getWorkItemManager().registerWorkItemHandler("Email2", new SystemOutWorkItemHandler());
        ksession.fireAllRules();
        ksession = restoreSession(ksession, true);
		ksession.getWorkItemManager().registerWorkItemHandler("Email1", new SystemOutWorkItemHandler());
		ksession.getWorkItemManager().registerWorkItemHandler("Email2", new SystemOutWorkItemHandler());
        // Timer
		processInstance = ksession.startProcess("com.sample.test");
		assertTrue(processInstance.getState() == ProcessInstance.STATE_ACTIVE);
		Thread.sleep(800);
		ksession = restoreSession(ksession, true);
		ksession.getWorkItemManager().registerWorkItemHandler("Email1", new SystemOutWorkItemHandler());
		ksession.getWorkItemManager().registerWorkItemHandler("Email2", new SystemOutWorkItemHandler());
        ksession.fireAllRules();
		assertProcessInstanceCompleted(processInstance.getId(), ksession);
	}
	
	public void testEventBasedSplit3() throws Exception {
		KnowledgeBase kbase = createKnowledgeBase("BPMN2-EventBasedSplit3.bpmn2");
		StatefulKnowledgeSession ksession = createKnowledgeSession(kbase);
		ksession.getWorkItemManager().registerWorkItemHandler("Email1", new SystemOutWorkItemHandler());
		ksession.getWorkItemManager().registerWorkItemHandler("Email2", new SystemOutWorkItemHandler());
		Person jack = new Person();
		jack.setName("Jack");
		// Yes
		ProcessInstance processInstance = ksession.startProcess("com.sample.test");
		assertTrue(processInstance.getState() == ProcessInstance.STATE_ACTIVE);
		ksession = restoreSession(ksession, true);
		ksession.getWorkItemManager().registerWorkItemHandler("Email1", new SystemOutWorkItemHandler());
		ksession.getWorkItemManager().registerWorkItemHandler("Email2", new SystemOutWorkItemHandler());
        ksession.signalEvent("Yes", "YesValue", processInstance.getId());
		assertProcessInstanceCompleted(processInstance.getId(), ksession);
		// Condition
		processInstance = ksession.startProcess("com.sample.test");
		assertTrue(processInstance.getState() == ProcessInstance.STATE_ACTIVE);
		ksession = restoreSession(ksession, true);
		ksession.getWorkItemManager().registerWorkItemHandler("Email1", new SystemOutWorkItemHandler());
		ksession.getWorkItemManager().registerWorkItemHandler("Email2", new SystemOutWorkItemHandler());
        ksession.insert(jack);
		assertProcessInstanceCompleted(processInstance.getId(), ksession);
	}
	
	public void testEventBasedSplit4() throws Exception {
		KnowledgeBase kbase = createKnowledgeBase("BPMN2-EventBasedSplit4.bpmn2");
		StatefulKnowledgeSession ksession = createKnowledgeSession(kbase);
		ksession.getWorkItemManager().registerWorkItemHandler("Email1", new SystemOutWorkItemHandler());
		ksession.getWorkItemManager().registerWorkItemHandler("Email2", new SystemOutWorkItemHandler());
		// Yes
		ProcessInstance processInstance = ksession.startProcess("com.sample.test");
		assertTrue(processInstance.getState() == ProcessInstance.STATE_ACTIVE);
		ksession = restoreSession(ksession, true);
		ksession.getWorkItemManager().registerWorkItemHandler("Email1", new SystemOutWorkItemHandler());
		ksession.getWorkItemManager().registerWorkItemHandler("Email2", new SystemOutWorkItemHandler());
        ksession.signalEvent("Message-YesMessage", "YesValue", processInstance.getId());
		assertProcessInstanceCompleted(processInstance.getId(), ksession);
		ksession = restoreSession(ksession, true);
		ksession.getWorkItemManager().registerWorkItemHandler("Email1", new SystemOutWorkItemHandler());
		ksession.getWorkItemManager().registerWorkItemHandler("Email2", new SystemOutWorkItemHandler());
		// No
		processInstance = ksession.startProcess("com.sample.test");
		ksession.signalEvent("Message-NoMessage", "NoValue", processInstance.getId());
		assertProcessInstanceCompleted(processInstance.getId(), ksession);
	}
	
	public void testEventBasedSplit5() throws Exception {
		KnowledgeBase kbase = createKnowledgeBase("BPMN2-EventBasedSplit5.bpmn2");
		StatefulKnowledgeSession ksession = createKnowledgeSession(kbase);
		ksession.getWorkItemManager().registerWorkItemHandler("Email1", new SystemOutWorkItemHandler());
		ksession.getWorkItemManager().registerWorkItemHandler("Email2", new SystemOutWorkItemHandler());
        ReceiveTaskHandler receiveTaskHandler = new ReceiveTaskHandler(ksession);
        ksession.getWorkItemManager().registerWorkItemHandler("Receive Task", receiveTaskHandler);
		// Yes
		ProcessInstance processInstance = ksession.startProcess("com.sample.test");
		assertTrue(processInstance.getState() == ProcessInstance.STATE_ACTIVE);
		ksession = restoreSession(ksession, true);
		ksession.getWorkItemManager().registerWorkItemHandler("Email1", new SystemOutWorkItemHandler());
		ksession.getWorkItemManager().registerWorkItemHandler("Email2", new SystemOutWorkItemHandler());
		receiveTaskHandler.setKnowledgeRuntime(ksession);
		ksession.getWorkItemManager().registerWorkItemHandler("Receive Task", receiveTaskHandler);
        receiveTaskHandler.messageReceived("YesMessage", "YesValue");
		assertProcessInstanceCompleted(processInstance.getId(), ksession);
        receiveTaskHandler.messageReceived("NoMessage", "NoValue");
		ksession = restoreSession(ksession, true);
		ksession.getWorkItemManager().registerWorkItemHandler("Email1", new SystemOutWorkItemHandler());
		ksession.getWorkItemManager().registerWorkItemHandler("Email2", new SystemOutWorkItemHandler());
		receiveTaskHandler.setKnowledgeRuntime(ksession);
        ksession.getWorkItemManager().registerWorkItemHandler("Receive Task", receiveTaskHandler);
		// No
		processInstance = ksession.startProcess("com.sample.test");
		receiveTaskHandler.messageReceived("NoMessage", "NoValue");
		assertProcessInstanceCompleted(processInstance.getId(), ksession);
		receiveTaskHandler.messageReceived("YesMessage", "YesValue");
	}
	
	public void testCallActivity() throws Exception {
		KnowledgeBuilder kbuilder = KnowledgeBuilderFactory.newKnowledgeBuilder();
		kbuilder.add(ResourceFactory.newClassPathResource("BPMN2-CallActivity.bpmn2"), ResourceType.BPMN2);
		kbuilder.add(ResourceFactory.newClassPathResource("BPMN2-CallActivitySubProcess.bpmn2"), ResourceType.BPMN2);
		if (!kbuilder.getErrors().isEmpty()) {
			for (KnowledgeBuilderError error: kbuilder.getErrors()) {
				System.err.println(error);
			}
			throw new IllegalArgumentException("Errors while parsing knowledge base");
		}
		KnowledgeBase kbase = KnowledgeBaseFactory.newKnowledgeBase();
		kbase.addKnowledgePackages(kbuilder.getKnowledgePackages());
		StatefulKnowledgeSession ksession = createKnowledgeSession(kbase);
		Map<String, Object> params = new HashMap<String, Object>();
		params.put("x", "oldValue");
		ProcessInstance processInstance = ksession.startProcess("ParentProcess", params);
		assertTrue(processInstance.getState() == ProcessInstance.STATE_COMPLETED);
		assertEquals("new value", ((WorkflowProcessInstance) processInstance).getVariable("y"));
	}

	public void testSubProcess() throws Exception {
		KnowledgeBase kbase = createKnowledgeBase("BPMN2-SubProcess.bpmn2");
		StatefulKnowledgeSession ksession = createKnowledgeSession(kbase);
		ksession.addEventListener(new DefaultProcessEventListener() {
			public void afterProcessStarted(ProcessStartedEvent event) {
				System.out.println(event);
			}
			public void beforeVariableChanged(ProcessVariableChangedEvent event) {
				System.out.println(event);
			}
			public void afterVariableChanged(ProcessVariableChangedEvent event) {
				System.out.println(event);
			}
		});
		ProcessInstance processInstance = ksession.startProcess("SubProcess");
		assertTrue(processInstance.getState() == ProcessInstance.STATE_COMPLETED);
	}

	public void testMultiInstanceLoopCharacteristicsProcess() throws Exception {
		KnowledgeBase kbase = createKnowledgeBase("BPMN2-MultiInstanceLoopCharacteristicsProcess.bpmn2");
		StatefulKnowledgeSession ksession = createKnowledgeSession(kbase);
		Map<String, Object> params = new HashMap<String, Object>();
		List<String> myList = new ArrayList<String>();
		myList.add("First Item");
		myList.add("Second Item");
		params.put("list", myList);
		ProcessInstance processInstance = ksession.startProcess("MultiInstanceLoopCharacteristicsProcess", params);
		assertTrue(processInstance.getState() == ProcessInstance.STATE_COMPLETED);
	}

	public void testMultiInstanceLoopCharacteristicsTask() throws Exception {
		KnowledgeBase kbase = createKnowledgeBaseWithoutDumper("BPMN2-MultiInstanceLoopCharacteristicsTask.bpmn2");
		StatefulKnowledgeSession ksession = createKnowledgeSession(kbase);
		ksession.getWorkItemManager().registerWorkItemHandler("Human Task", new SystemOutWorkItemHandler());
		Map<String, Object> params = new HashMap<String, Object>();
		List<String> myList = new ArrayList<String>();
		myList.add("First Item");
		myList.add("Second Item");
		params.put("list", myList);
		ProcessInstance processInstance = ksession.startProcess("MultiInstanceLoopCharacteristicsTask", params);
		assertTrue(processInstance.getState() == ProcessInstance.STATE_COMPLETED);
	}

    public void testEscalationBoundaryEvent() throws Exception {
        KnowledgeBase kbase = createKnowledgeBase("BPMN2-EscalationBoundaryEvent.bpmn2");
		StatefulKnowledgeSession ksession = createKnowledgeSession(kbase);
        ProcessInstance processInstance = ksession.startProcess("EscalationBoundaryEvent");
        assertTrue(processInstance.getState() == ProcessInstance.STATE_COMPLETED);
    }

    public void testEscalationBoundaryEventInterrupting() throws Exception {
        KnowledgeBase kbase = createKnowledgeBase("BPMN2-EscalationBoundaryEventInterrupting.bpmn2");
		StatefulKnowledgeSession ksession = createKnowledgeSession(kbase);
        ksession.getWorkItemManager().registerWorkItemHandler("MyTask", new DoNothingWorkItemHandler());
        ProcessInstance processInstance = ksession.startProcess("EscalationBoundaryEvent");
        assertTrue(processInstance.getState() == ProcessInstance.STATE_COMPLETED);
        // TODO: check for cancellation of task
    }

    public void testErrorBoundaryEvent() throws Exception {
        KnowledgeBase kbase = createKnowledgeBase("BPMN2-ErrorBoundaryEventInterrupting.bpmn2");
		StatefulKnowledgeSession ksession = createKnowledgeSession(kbase);
        ksession.getWorkItemManager().registerWorkItemHandler("MyTask", new DoNothingWorkItemHandler());
        ProcessInstance processInstance = ksession.startProcess("ErrorBoundaryEvent");
		assertProcessInstanceCompleted(processInstance.getId(), ksession);
    }

    public void testTimerBoundaryEvent() throws Exception {
        KnowledgeBase kbase = createKnowledgeBase("BPMN2-TimerBoundaryEvent.bpmn2");
		StatefulKnowledgeSession ksession = createKnowledgeSession(kbase);
        ksession.getWorkItemManager().registerWorkItemHandler("MyTask", new DoNothingWorkItemHandler());
        ProcessInstance processInstance = ksession.startProcess("TimerBoundaryEvent");
        assertTrue(processInstance.getState() == ProcessInstance.STATE_ACTIVE);
        Thread.sleep(1000);
        ksession = restoreSession(ksession, true);
        System.out.println("Firing timer");
        ksession.fireAllRules();
		assertProcessInstanceCompleted(processInstance.getId(), ksession);
    }

    public void testTimerBoundaryEventInterrupting() throws Exception {
        KnowledgeBase kbase = createKnowledgeBase("BPMN2-TimerBoundaryEventInterrupting.bpmn2");
		StatefulKnowledgeSession ksession = createKnowledgeSession(kbase);
        ksession.getWorkItemManager().registerWorkItemHandler("MyTask", new DoNothingWorkItemHandler());
        ProcessInstance processInstance = ksession.startProcess("TimerBoundaryEvent");
        assertTrue(processInstance.getState() == ProcessInstance.STATE_ACTIVE);
        Thread.sleep(1000);
        ksession = restoreSession(ksession, true);
        System.out.println("Firing timer");
        ksession.fireAllRules();
		assertProcessInstanceCompleted(processInstance.getId(), ksession);
    }

    public void testAdHocSubProcess() throws Exception {
		KnowledgeBuilderConfiguration conf = KnowledgeBuilderFactory.newKnowledgeBuilderConfiguration();
		((PackageBuilderConfiguration) conf).initSemanticModules();
		((PackageBuilderConfiguration) conf).addSemanticModule(new BPMNSemanticModule());
		((PackageBuilderConfiguration) conf).addSemanticModule(new BPMNDISemanticModule());
//        ProcessDialectRegistry.setDialect("XPath", new XPathDialect());
		XmlProcessReader processReader = new XmlProcessReader(
		        ((PackageBuilderConfiguration) conf).getSemanticModules());
		List<Process> processes = processReader.read(SimpleBPMNProcessTest.class.getResourceAsStream("/BPMN2-AdHocSubProcess.bpmn2"));
		assertNotNull(processes);
		assertEquals(1, processes.size());
		RuleFlowProcess p = (RuleFlowProcess) processes.get(0);
		assertNotNull(p);
		KnowledgeBuilder kbuilder = KnowledgeBuilderFactory.newKnowledgeBuilder(conf);
//		System.out.println(XmlBPMNProcessDumper.INSTANCE.dump(p));
		kbuilder.add(ResourceFactory.newReaderResource(
            new StringReader(XmlBPMNProcessDumper.INSTANCE.dump(p))), ResourceType.BPMN2);
		kbuilder.add(ResourceFactory.newClassPathResource("BPMN2-AdHocSubProcess.drl"), ResourceType.DRL);
		if (!kbuilder.getErrors().isEmpty()) {
			for (KnowledgeBuilderError error: kbuilder.getErrors()) {
				System.err.println(error);
			}
			throw new IllegalArgumentException("Errors while parsing knowledge base");
		}
		KnowledgeBase kbase = KnowledgeBaseFactory.newKnowledgeBase();
		kbase.addKnowledgePackages(kbuilder.getKnowledgePackages());
		StatefulKnowledgeSession ksession = createKnowledgeSession(kbase);
        TestWorkItemHandler workItemHandler = new TestWorkItemHandler();
        ksession.getWorkItemManager().registerWorkItemHandler("Human Task", workItemHandler);
        ProcessInstance processInstance = ksession.startProcess("AdHocSubProcess");
        assertTrue(processInstance.getState() == ProcessInstance.STATE_ACTIVE);
        WorkItem workItem = workItemHandler.getWorkItem();
        assertNull(workItem);
        ksession = restoreSession(ksession, true);
        ksession.getWorkItemManager().registerWorkItemHandler("Human Task", workItemHandler);
        ksession.fireAllRules();
        System.out.println("Signaling Hello2");
        ksession.signalEvent("Hello2", null, processInstance.getId());
        workItem = workItemHandler.getWorkItem();
        assertNotNull(workItem);
        ksession = restoreSession(ksession, true);
        ksession.getWorkItemManager().registerWorkItemHandler("Human Task", workItemHandler);
        ksession.getWorkItemManager().completeWorkItem(workItem.getId(), null);
    }

    public void testAdHocSubProcessAutoComplete() throws Exception {
		KnowledgeBuilderConfiguration conf = KnowledgeBuilderFactory.newKnowledgeBuilderConfiguration();
		((PackageBuilderConfiguration) conf).initSemanticModules();
		((PackageBuilderConfiguration) conf).addSemanticModule(new BPMNSemanticModule());
		((PackageBuilderConfiguration) conf).addSemanticModule(new BPMNDISemanticModule());
//      ProcessDialectRegistry.setDialect("XPath", new XPathDialect());
		XmlProcessReader processReader = new XmlProcessReader(
	        ((PackageBuilderConfiguration) conf).getSemanticModules());
		List<Process> processes = processReader.read(SimpleBPMNProcessTest.class.getResourceAsStream("/BPMN2-AdHocSubProcessAutoComplete.bpmn2"));
        assertNotNull(processes);
        assertEquals(1, processes.size());
        RuleFlowProcess p = (RuleFlowProcess) processes.get(0);
		KnowledgeBuilder kbuilder = KnowledgeBuilderFactory.newKnowledgeBuilder(conf);
//		System.out.println(XmlBPMNProcessDumper.INSTANCE.dump(p));
		kbuilder.add(ResourceFactory.newReaderResource(
            new StringReader(XmlBPMNProcessDumper.INSTANCE.dump(p))), ResourceType.BPMN2);
		kbuilder.add(ResourceFactory.newClassPathResource("BPMN2-AdHocSubProcess.drl"), ResourceType.DRL);
		if (!kbuilder.getErrors().isEmpty()) {
			for (KnowledgeBuilderError error: kbuilder.getErrors()) {
				System.err.println(error);
			}
			throw new IllegalArgumentException("Errors while parsing knowledge base");
		}
		KnowledgeBase kbase = KnowledgeBaseFactory.newKnowledgeBase();
		kbase.addKnowledgePackages(kbuilder.getKnowledgePackages());
		StatefulKnowledgeSession ksession = createKnowledgeSession(kbase);
        TestWorkItemHandler workItemHandler = new TestWorkItemHandler();
        ksession.getWorkItemManager().registerWorkItemHandler("Human Task", workItemHandler);
        ProcessInstance processInstance = ksession.startProcess("AdHocSubProcess");
        assertTrue(processInstance.getState() == ProcessInstance.STATE_ACTIVE);
        WorkItem workItem = workItemHandler.getWorkItem();
        assertNull(workItem);
        ksession = restoreSession(ksession, true);
        ksession.getWorkItemManager().registerWorkItemHandler("Human Task", workItemHandler);
        ksession.fireAllRules();
        workItem = workItemHandler.getWorkItem();
        assertNotNull(workItem);
        ksession = restoreSession(ksession, true);
        ksession.getWorkItemManager().registerWorkItemHandler("Human Task", workItemHandler);
        ksession.getWorkItemManager().completeWorkItem(workItem.getId(), null);
		assertProcessInstanceCompleted(processInstance.getId(), ksession);
    }
    
    public void testAdHocProcess() throws Exception {
        KnowledgeBase kbase = createKnowledgeBase("BPMN2-AdHocProcess.bpmn2");
		StatefulKnowledgeSession ksession = createKnowledgeSession(kbase);
        ProcessInstance processInstance = ksession.startProcess("AdHocProcess");
        assertTrue(processInstance.getState() == ProcessInstance.STATE_ACTIVE);
        ksession = restoreSession(ksession, true);
        ksession.getWorkItemManager().registerWorkItemHandler("Human Task", new DoNothingWorkItemHandler());
        System.out.println("Triggering node");
        ksession.signalEvent("Task1", null, processInstance.getId());
		assertProcessInstanceActive(processInstance.getId(), ksession);
        ksession.signalEvent("User1", null, processInstance.getId());
		assertProcessInstanceActive(processInstance.getId(), ksession);
		ksession.insert(new Person());
		ksession.signalEvent("Task3", null, processInstance.getId());
		assertProcessInstanceCompleted(processInstance.getId(), ksession);
    }

    public void testIntermediateCatchEventSignal() throws Exception {
		KnowledgeBase kbase = createKnowledgeBase("BPMN2-IntermediateCatchEventSignal.bpmn2");
		StatefulKnowledgeSession ksession = createKnowledgeSession(kbase);
		ksession.getWorkItemManager().registerWorkItemHandler("Human Task", new DoNothingWorkItemHandler());
		ProcessInstance processInstance = ksession.startProcess("IntermediateCatchEvent");
		assertTrue(processInstance.getState() == ProcessInstance.STATE_ACTIVE);
		ksession = restoreSession(ksession, true);
        // now signal process instance
		ksession.signalEvent("MyMessage", "SomeValue", processInstance.getId());
		assertProcessInstanceCompleted(processInstance.getId(), ksession);
	}

    public void testIntermediateCatchEventMessage() throws Exception {
        KnowledgeBase kbase = createKnowledgeBase("BPMN2-IntermediateCatchEventMessage.bpmn2");
		StatefulKnowledgeSession ksession = createKnowledgeSession(kbase);
        ksession.getWorkItemManager().registerWorkItemHandler("Human Task", new DoNothingWorkItemHandler());
        ProcessInstance processInstance = ksession.startProcess("IntermediateCatchEvent");
        assertTrue(processInstance.getState() == ProcessInstance.STATE_ACTIVE);
        ksession = restoreSession(ksession, true);
        // now signal process instance
        ksession.signalEvent("Message-HelloMessage", "SomeValue", processInstance.getId());
		assertProcessInstanceCompleted(processInstance.getId(), ksession);
    }

    public void testIntermediateCatchEventTimer() throws Exception {
        KnowledgeBase kbase = createKnowledgeBase("BPMN2-IntermediateCatchEventTimer.bpmn2");
		StatefulKnowledgeSession ksession = createKnowledgeSession(kbase);
        ksession.getWorkItemManager().registerWorkItemHandler("Human Task", new DoNothingWorkItemHandler());
        ProcessInstance processInstance = ksession.startProcess("IntermediateCatchEvent");
        assertTrue(processInstance.getState() == ProcessInstance.STATE_ACTIVE);
        // now wait for 1 second for timer to trigger
        Thread.sleep(1000);
        ksession = restoreSession(ksession, true);
        ksession.getWorkItemManager().registerWorkItemHandler("Human Task", new DoNothingWorkItemHandler());
        ksession.fireAllRules();
		assertProcessInstanceCompleted(processInstance.getId(), ksession);
    }

    public void testIntermediateCatchEventCondition() throws Exception {
        KnowledgeBase kbase = createKnowledgeBase("BPMN2-IntermediateCatchEventCondition.bpmn2");
		StatefulKnowledgeSession ksession = createKnowledgeSession(kbase);
        ProcessInstance processInstance = ksession.startProcess("IntermediateCatchEvent");
        assertTrue(processInstance.getState() == ProcessInstance.STATE_ACTIVE);
        ksession = restoreSession(ksession, true);
        // now activate condition
        Person person = new Person();
        person.setName("Jack");
        ksession.insert(person);
		assertProcessInstanceCompleted(processInstance.getId(), ksession);
    }

    public void testErrorEndEventProcess() throws Exception {
        KnowledgeBase kbase = createKnowledgeBase("BPMN2-ErrorEndEvent.bpmn2");
		StatefulKnowledgeSession ksession = createKnowledgeSession(kbase);
        ProcessInstance processInstance = ksession.startProcess("ErrorEndEvent");
		assertProcessInstanceAborted(processInstance.getId(), ksession);
    }

    public void testEscalationEndEventProcess() throws Exception {
        KnowledgeBase kbase = createKnowledgeBase("BPMN2-EscalationEndEvent.bpmn2");
		StatefulKnowledgeSession ksession = createKnowledgeSession(kbase);
        ProcessInstance processInstance = ksession.startProcess("EscalationEndEvent");
		assertProcessInstanceAborted(processInstance.getId(), ksession);
    }

    public void testEscalationIntermediateThrowEventProcess() throws Exception {
        KnowledgeBase kbase = createKnowledgeBase("BPMN2-IntermediateThrowEventEscalation.bpmn2");
		StatefulKnowledgeSession ksession = createKnowledgeSession(kbase);
        ProcessInstance processInstance = ksession.startProcess("EscalationIntermediateThrowEvent");
		assertProcessInstanceAborted(processInstance.getId(), ksession);
    }

    public void testCompensateIntermediateThrowEventProcess() throws Exception {
        KnowledgeBase kbase = createKnowledgeBase("BPMN2-IntermediateThrowEventCompensate.bpmn2");
		StatefulKnowledgeSession ksession = createKnowledgeSession(kbase);
        ProcessInstance processInstance = ksession.startProcess("CompensateIntermediateThrowEvent");
		assertProcessInstanceCompleted(processInstance.getId(), ksession);
    }

    public void testCompensateEndEventProcess() throws Exception {
        KnowledgeBase kbase = createKnowledgeBase("BPMN2-CompensateEndEvent.bpmn2");
		StatefulKnowledgeSession ksession = createKnowledgeSession(kbase);
        ProcessInstance processInstance = ksession.startProcess("CompensateEndEvent");
		assertProcessInstanceCompleted(processInstance.getId(), ksession);
    }

    public void testServiceTask() throws Exception {
        KnowledgeBase kbase = createKnowledgeBase("BPMN2-ServiceProcess.bpmn2");
		StatefulKnowledgeSession ksession = createKnowledgeSession(kbase);
        ksession.getWorkItemManager().registerWorkItemHandler("Service Task", new ServiceTaskHandler());
        Map<String, Object> params = new HashMap<String, Object>();
        params.put("s", "john");
        WorkflowProcessInstance processInstance = (WorkflowProcessInstance)
            ksession.startProcess("ServiceProcess", params);
		assertProcessInstanceCompleted(processInstance.getId(), ksession);
        assertEquals("Hello john!", processInstance.getVariable("s"));
    }

    public void testSendTask() throws Exception {
        KnowledgeBase kbase = createKnowledgeBase("BPMN2-SendTask.bpmn2");
		StatefulKnowledgeSession ksession = createKnowledgeSession(kbase);
        ksession.getWorkItemManager().registerWorkItemHandler("Send Task", new SendTaskHandler());
        Map<String, Object> params = new HashMap<String, Object>();
        params.put("s", "john");
        WorkflowProcessInstance processInstance = (WorkflowProcessInstance)
            ksession.startProcess("SendTask", params);
		assertProcessInstanceCompleted(processInstance.getId(), ksession);
    }

    public void testReceiveTask() throws Exception {
        KnowledgeBase kbase = createKnowledgeBase("BPMN2-ReceiveTask.bpmn2");
		StatefulKnowledgeSession ksession = createKnowledgeSession(kbase);
        ReceiveTaskHandler receiveTaskHandler = new ReceiveTaskHandler(ksession);
        ksession.getWorkItemManager().registerWorkItemHandler("Receive Task", receiveTaskHandler);
        WorkflowProcessInstance processInstance = (WorkflowProcessInstance)
            ksession.startProcess("ReceiveTask");
        assertEquals(ProcessInstance.STATE_ACTIVE, processInstance.getState());
        ksession = restoreSession(ksession, true);
        receiveTaskHandler.messageReceived("HelloMessage", "Hello john!");
		assertProcessInstanceCompleted(processInstance.getId(), ksession);
    }

    public void testConditionalStart() throws Exception {
        KnowledgeBase kbase = createKnowledgeBase("BPMN2-ConditionalStart.bpmn2");
		StatefulKnowledgeSession ksession = createKnowledgeSession(kbase);
        Person person = new Person();
        person.setName("jack");
        ksession.insert(person);
        ksession.fireAllRules();
        person = new Person();
        person.setName("john");
        ksession.insert(person);
        ksession.fireAllRules();
    }
    
    public void testTimerStart() throws Exception {
        KnowledgeBase kbase = createKnowledgeBase("BPMN2-TimerStart.bpmn2");
		StatefulKnowledgeSession ksession = createKnowledgeSession(kbase);
		final List<Long> list = new ArrayList<Long>();
		ksession.addEventListener(new DefaultProcessEventListener() {
			public void afterProcessStarted(ProcessStartedEvent event) {
				list.add(event.getProcessInstance().getId());
			}
		});
		Thread.sleep(250);
		assertEquals(0, list.size());
        for (int i = 0; i < 5; i++) {
	        ksession.fireAllRules();
	        Thread.sleep(500);
        }
        assertEquals(5, list.size());
    }
    
    public void testTimerStartCron() throws Exception {
        KnowledgeBase kbase = createKnowledgeBase("BPMN2-TimerStartCron.bpmn2");
		StatefulKnowledgeSession ksession = createKnowledgeSession(kbase);
		final List<Long> list = new ArrayList<Long>();
		ksession.addEventListener(new DefaultProcessEventListener() {
			public void afterProcessStarted(ProcessStartedEvent event) {
				list.add(event.getProcessInstance().getId());
			}
		});
		Thread.sleep(500);
        for (int i = 0; i < 5; i++) {
	        ksession.fireAllRules();
	        Thread.sleep(1000);
        }
        assertEquals(6, list.size());
    }
    
    public void testSignalStart() throws Exception {
        KnowledgeBase kbase = createKnowledgeBase("BPMN2-SignalStart.bpmn2");
		StatefulKnowledgeSession ksession = createKnowledgeSession(kbase);
		final List<Long> list = new ArrayList<Long>();
		ksession.addEventListener(new DefaultProcessEventListener() {
			public void afterProcessStarted(ProcessStartedEvent event) {
				list.add(event.getProcessInstance().getId());
			}
		});
        ksession.signalEvent("MyStartSignal", "NewValue");
		assertEquals(1, list.size());
    }
    
    public void testSignalEnd() throws Exception {
        KnowledgeBase kbase = createKnowledgeBase("BPMN2-SignalEndEvent.bpmn2");
		StatefulKnowledgeSession ksession = createKnowledgeSession(kbase);
        Map<String, Object> params = new HashMap<String, Object>();
        params.put("x", "MyValue");
        ksession.startProcess("SignalEndEvent", params);
    }
    
    public void testMessageStart() throws Exception {
        KnowledgeBase kbase = createKnowledgeBase("BPMN2-MessageStart.bpmn2");
		StatefulKnowledgeSession ksession = createKnowledgeSession(kbase);
        ksession.signalEvent("Message-HelloMessage", "NewValue");
    }
    
    public void testMessageEnd() throws Exception {
        KnowledgeBase kbase = createKnowledgeBase("BPMN2-MessageEndEvent.bpmn2");
		StatefulKnowledgeSession ksession = createKnowledgeSession(kbase);
        ksession.getWorkItemManager().registerWorkItemHandler("Send Task", new SendTaskHandler());
        Map<String, Object> params = new HashMap<String, Object>();
        params.put("x", "MyValue");
        ProcessInstance processInstance = ksession.startProcess("MessageEndEvent", params);
        assertEquals(ProcessInstance.STATE_COMPLETED, processInstance.getState());
    }
    
    public void testMessageIntermediateThrow() throws Exception {
        KnowledgeBase kbase = createKnowledgeBase("BPMN2-IntermediateThrowEventMessage.bpmn2");
		StatefulKnowledgeSession ksession = createKnowledgeSession(kbase);
        ksession.getWorkItemManager().registerWorkItemHandler("Send Task", new SendTaskHandler());
        Map<String, Object> params = new HashMap<String, Object>();
        params.put("x", "MyValue");
        ProcessInstance processInstance = ksession.startProcess("MessageIntermediateEvent", params);
        assertEquals(ProcessInstance.STATE_COMPLETED, processInstance.getState());
    }
    
    public void testSignalIntermediateThrow() throws Exception {
        KnowledgeBase kbase = createKnowledgeBase("BPMN2-IntermediateThrowEventSignal.bpmn2");
		StatefulKnowledgeSession ksession = createKnowledgeSession(kbase);
        Map<String, Object> params = new HashMap<String, Object>();
        params.put("x", "MyValue");
        ProcessInstance processInstance = ksession.startProcess("SignalIntermediateEvent", params);
        assertEquals(ProcessInstance.STATE_COMPLETED, processInstance.getState());
    }
    
    public void testNoneIntermediateThrow() throws Exception {
        KnowledgeBase kbase = createKnowledgeBase("BPMN2-IntermediateThrowEventNone.bpmn2");
		StatefulKnowledgeSession ksession = createKnowledgeSession(kbase);
        ProcessInstance processInstance = ksession.startProcess("NoneIntermediateEvent", null);
        assertEquals(ProcessInstance.STATE_COMPLETED, processInstance.getState());
    }

	public void testXpathExpression() throws Exception {
		KnowledgeBase kbase = createKnowledgeBase("BPMN2-XpathExpression.bpmn2");
		StatefulKnowledgeSession ksession = createKnowledgeSession(kbase);
		Document document = DocumentBuilderFactory.newInstance()
			.newDocumentBuilder().parse(new ByteArrayInputStream(
				"<instanceMetadata><user approved=\"false\" /></instanceMetadata>".getBytes()));
		Map<String, Object> params = new HashMap<String, Object>();
		params.put("instanceMetadata", document);
		ProcessInstance processInstance = ksession.startProcess("XPathProcess", params);
		assertTrue(processInstance.getState() == ProcessInstance.STATE_COMPLETED);
	}

	public void testOnEntryExitScript() throws Exception {
		KnowledgeBase kbase = createKnowledgeBase("BPMN2-OnEntryExitScriptProcess.bpmn2");
		StatefulKnowledgeSession ksession = createKnowledgeSession(kbase);
		ksession.getWorkItemManager().registerWorkItemHandler("MyTask", new SystemOutWorkItemHandler());
		List<String> myList = new ArrayList<String>();
		ksession.setGlobal("list", myList);
		ProcessInstance processInstance = ksession.startProcess("OnEntryExitScriptProcess");
		assertTrue(processInstance.getState() == ProcessInstance.STATE_COMPLETED);
		assertEquals(4, myList.size());
	}
	
	public void testXORGateway() throws Exception {
	    KnowledgeBase kbase = createKnowledgeBase("BPMN2-gatewayTest.bpmn2");
	    StatefulKnowledgeSession ksession = createKnowledgeSession(kbase);
	    Document document = DocumentBuilderFactory.newInstance()
	    .newDocumentBuilder().parse(new ByteArrayInputStream(
	            "<instanceMetadata><user approved=\"false\" /></instanceMetadata>".getBytes()));
	    Map<String, Object> params = new HashMap<String, Object>();
	    params.put("instanceMetadata", document);
	    params.put("startMessage", DocumentBuilderFactory.newInstance()
	            .newDocumentBuilder().parse(new ByteArrayInputStream(
	                    "<task subject='foobar2'/>".getBytes())).getFirstChild());
	    ProcessInstance processInstance = ksession.startProcess("process", params);
	    assertTrue(processInstance.getState() == ProcessInstance.STATE_COMPLETED);
	}
	
	public void testDataInputAssociations() throws Exception {
        KnowledgeBase kbase = createKnowledgeBaseWithoutDumper("BPMN2-DataInputAssociations.bpmn2");
        StatefulKnowledgeSession ksession = createKnowledgeSession(kbase);
        ksession.getWorkItemManager().registerWorkItemHandler("Human Task", new WorkItemHandler() {

            public void abortWorkItem(WorkItem manager, WorkItemManager mgr) {
                
            }

            public void executeWorkItem(WorkItem workItem, WorkItemManager mgr) {
                assertEquals("hello world", workItem.getParameter("coId"));
            }
            
        });
        Document document = DocumentBuilderFactory.newInstance()
        .newDocumentBuilder().parse(new ByteArrayInputStream(
                "<user hello='hello world' />".getBytes()));
        Map<String, Object> params = new HashMap<String, Object>();
        params.put("instanceMetadata", document.getFirstChild());
        ProcessInstance processInstance = ksession.startProcess("process", params);
    }
	
	public void testDataInputAssociationsWithStringObject() throws Exception {
        KnowledgeBase kbase = createKnowledgeBaseWithoutDumper("BPMN2-DataInputAssociations-string-object.bpmn2");
        StatefulKnowledgeSession ksession = createKnowledgeSession(kbase);
        ksession.getWorkItemManager().registerWorkItemHandler("Human Task", new WorkItemHandler() {

            public void abortWorkItem(WorkItem manager, WorkItemManager mgr) {
                
            }

            public void executeWorkItem(WorkItem workItem, WorkItemManager mgr) {
                assertEquals("hello", workItem.getParameter("coId"));
            }
            
        });
        Map<String, Object> params = new HashMap<String, Object>();
        params.put("instanceMetadata", "hello");
        ProcessInstance processInstance = ksession.startProcess("process", params);
    }
	
	public void testDataInputAssociationsWithLazyLoading() throws Exception {
        KnowledgeBase kbase = createKnowledgeBaseWithoutDumper("BPMN2-DataInputAssociations-lazy-creating.bpmn2");
        StatefulKnowledgeSession ksession = createKnowledgeSession(kbase);
        ksession.getWorkItemManager().registerWorkItemHandler("Human Task", new WorkItemHandler() {

            public void abortWorkItem(WorkItem manager, WorkItemManager mgr) {
                
            }

            public void executeWorkItem(WorkItem workItem, WorkItemManager mgr) {
                assertEquals("mydoc", ((Element) workItem.getParameter("coId")).getNodeName());
                assertEquals("mynode", ((Element) workItem.getParameter("coId")).getFirstChild().getNodeName());
                assertEquals("user", ((Element) workItem.getParameter("coId")).getFirstChild().getFirstChild().getNodeName());
                assertEquals("hello world", ((Element) workItem.getParameter("coId")).getFirstChild().getFirstChild().getAttributes().getNamedItem("hello").getNodeValue());
            }
            
        });
        Document document = DocumentBuilderFactory.newInstance()
        .newDocumentBuilder().parse(new ByteArrayInputStream(
                "<user hello='hello world' />".getBytes()));
        Map<String, Object> params = new HashMap<String, Object>();
        params.put("instanceMetadata", document.getFirstChild());
        ProcessInstance processInstance = ksession.startProcess("process", params);
    }
	
	public void testDataInputAssociationsWithString() throws Exception {
        KnowledgeBase kbase = createKnowledgeBaseWithoutDumper("BPMN2-DataInputAssociations-string.bpmn2");
        StatefulKnowledgeSession ksession = createKnowledgeSession(kbase);
        ksession.getWorkItemManager().registerWorkItemHandler("Human Task", new WorkItemHandler() {

            public void abortWorkItem(WorkItem manager, WorkItemManager mgr) {
                
            }

            public void executeWorkItem(WorkItem workItem, WorkItemManager mgr) {
                assertEquals("hello", workItem.getParameter("coId"));
            }
            
        });
        ProcessInstance processInstance = ksession.startProcess("process", null);
    }
	
	public void testDataInputAssociationsWithStringWithoutQuotes() throws Exception {
        KnowledgeBase kbase = createKnowledgeBaseWithoutDumper("BPMN2-DataInputAssociations-string-no-quotes.bpmn2");
        StatefulKnowledgeSession ksession = createKnowledgeSession(kbase);
        ksession.getWorkItemManager().registerWorkItemHandler("Human Task", new WorkItemHandler() {

            public void abortWorkItem(WorkItem manager, WorkItemManager mgr) {
                
            }

            public void executeWorkItem(WorkItem workItem, WorkItemManager mgr) {
                assertEquals("hello", workItem.getParameter("coId"));
            }
            
        });
        ProcessInstance processInstance = ksession.startProcess("process", null);
    }
	
	public void testDataInputAssociationsWithXMLLiteral() throws Exception {
        KnowledgeBase kbase = createKnowledgeBaseWithoutDumper("BPMN2-DataInputAssociations-xml-literal.bpmn2");
        StatefulKnowledgeSession ksession = createKnowledgeSession(kbase);
        ksession.getWorkItemManager().registerWorkItemHandler("Human Task", new WorkItemHandler() {

            public void abortWorkItem(WorkItem manager, WorkItemManager mgr) {
                
            }

            public void executeWorkItem(WorkItem workItem, WorkItemManager mgr) {
                assertEquals("id", ((org.w3c.dom.Node) workItem.getParameter("coId")).getNodeName());
                assertEquals("some text", ((org.w3c.dom.Node) workItem.getParameter("coId")).getFirstChild().getTextContent());
            }
            
        });
        ProcessInstance processInstance = ksession.startProcess("process", null);
    }

	public void testDataInputAssociationsWithTwoAssigns() throws Exception {
        KnowledgeBase kbase = createKnowledgeBaseWithoutDumper("BPMN2-DataInputAssociations-two-assigns.bpmn2");
        StatefulKnowledgeSession ksession = createKnowledgeSession(kbase);
        ksession.getWorkItemManager().registerWorkItemHandler("Human Task", new WorkItemHandler() {

            public void abortWorkItem(WorkItem manager, WorkItemManager mgr) {
                
            }

            public void executeWorkItem(WorkItem workItem, WorkItemManager mgr) {
                assertEquals("foo", ((Element) workItem.getParameter("Comment")).getNodeName());
//                assertEquals("mynode", ((Element) workItem.getParameter("Comment")).getFirstChild().getNodeName());
//                assertEquals("user", ((Element) workItem.getParameter("Comment")).getFirstChild().getFirstChild().getNodeName());
//                assertEquals("hello world", ((Element) workItem.getParameter("coId")).getFirstChild().getFirstChild().getAttributes().getNamedItem("hello").getNodeValue());
            }
            
        });
        Document document = DocumentBuilderFactory.newInstance()
        .newDocumentBuilder().parse(new ByteArrayInputStream(
                "<user hello='hello world' />".getBytes()));
        Map<String, Object> params = new HashMap<String, Object>();
        params.put("instanceMetadata", document.getFirstChild());
        ProcessInstance processInstance = ksession.startProcess("process", params);
    }

	public void testDataOutputAssociationsforHumanTask() throws Exception {
        KnowledgeBase kbase = createKnowledgeBaseWithoutDumper("BPMN2-DataOutputAssociations-HumanTask.bpmn2");
        StatefulKnowledgeSession ksession = createKnowledgeSession(kbase);
        ksession.getWorkItemManager().registerWorkItemHandler("Human Task", new WorkItemHandler() {

            public void abortWorkItem(WorkItem manager, WorkItemManager mgr) {
                
            }

            public void executeWorkItem(WorkItem workItem, WorkItemManager mgr) {
				DocumentBuilderFactory factory = DocumentBuilderFactory.newInstance();
				DocumentBuilder builder;
				try {
					builder = factory.newDocumentBuilder();
				} catch (ParserConfigurationException e) {
					// TODO Auto-generated catch block
//					e.printStackTrace();
					throw new RuntimeException(e);
				}
				final Map<String, Object> results = new HashMap<String, Object>();

		        // process metadata
		        org.w3c.dom.Document processMetadaDoc = builder.newDocument();
		        org.w3c.dom.Element processMetadata = processMetadaDoc.createElement("previoustasksowner");
		        processMetadaDoc.appendChild(processMetadata);
//		        org.w3c.dom.Element procElement = processMetadaDoc.createElement("previoustasksowner");
		        processMetadata.setAttribute("primaryname", "my_result");
//		        processMetadata.appendChild(procElement);            
		        results.put("output", processMetadata);

				mgr.completeWorkItem(workItem.getId(), results);
            }
            
        });
        Map<String, Object> params = new HashMap<String, Object>();
        ProcessInstance processInstance = ksession.startProcess("process", params);
    }

	public void testDataOutputAssociations() throws Exception {
        KnowledgeBase kbase = createKnowledgeBaseWithoutDumper("BPMN2-DataOutputAssociations.bpmn2");
        StatefulKnowledgeSession ksession = createKnowledgeSession(kbase);
        ksession.getWorkItemManager().registerWorkItemHandler("Human Task", new WorkItemHandler() {

            public void abortWorkItem(WorkItem manager, WorkItemManager mgr) {
                
            }

            public void executeWorkItem(WorkItem workItem, WorkItemManager mgr) {
                try {
                    Document document = DocumentBuilderFactory.newInstance()
                    .newDocumentBuilder().parse(new ByteArrayInputStream(
                            "<user hello='hello world' />".getBytes()));
                    Map<String, Object> params = new HashMap<String, Object>();
                    params.put("output", document.getFirstChild());
                    mgr.completeWorkItem(workItem.getId(), params);
                } catch (Throwable e) {
                    throw new RuntimeException(e);
                }
                
            }
            
        });
        ProcessInstance processInstance = ksession.startProcess("process", null);
    }
	
	public void testDataOutputAssociationsXmlNode() throws Exception {
        KnowledgeBase kbase = createKnowledgeBaseWithoutDumper("BPMN2-DataOutputAssociations-xml-node.bpmn2");
        StatefulKnowledgeSession ksession = createKnowledgeSession(kbase);
        ksession.getWorkItemManager().registerWorkItemHandler("Human Task", new WorkItemHandler() {

            public void abortWorkItem(WorkItem manager, WorkItemManager mgr) {
                
            }

            public void executeWorkItem(WorkItem workItem, WorkItemManager mgr) {
                try {
                    Document document = DocumentBuilderFactory.newInstance()
                    .newDocumentBuilder().parse(new ByteArrayInputStream(
                            "<user hello='hello world' />".getBytes()));
                    Map<String, Object> params = new HashMap<String, Object>();
                    params.put("output", document.getFirstChild());
                    mgr.completeWorkItem(workItem.getId(), params);
                } catch (Throwable e) {
                    throw new RuntimeException(e);
                }
                
            }
            
        });
        ProcessInstance processInstance = ksession.startProcess("process", null);
    }
	
	private KnowledgeBase createKnowledgeBase(String process) throws Exception {
		KnowledgeBaseFactory.setKnowledgeBaseServiceFactory(new KnowledgeBaseFactoryServiceImpl());
		KnowledgeBuilderConfiguration conf = KnowledgeBuilderFactory.newKnowledgeBuilderConfiguration();
		((PackageBuilderConfiguration) conf).initSemanticModules();
		((PackageBuilderConfiguration) conf).addSemanticModule(new BPMNSemanticModule());
		((PackageBuilderConfiguration) conf).addSemanticModule(new BPMNDISemanticModule());
		((PackageBuilderConfiguration) conf).addSemanticModule(new BPMNExtensionsSemanticModule());
//		ProcessDialectRegistry.setDialect("XPath", new XPathDialect());
		XmlProcessReader processReader = new XmlProcessReader(
	        ((PackageBuilderConfiguration) conf).getSemanticModules());
		KnowledgeBuilder kbuilder = KnowledgeBuilderFactory.newKnowledgeBuilder(conf);
		List<Process> processes = processReader.read(SimpleBPMNProcessTest.class.getResourceAsStream("/" + process));
		for (Process p : processes) {
		    RuleFlowProcess ruleFlowProcess = (RuleFlowProcess)p;
			System.out.println(XmlBPMNProcessDumper.INSTANCE.dump(ruleFlowProcess));
			kbuilder.add(ResourceFactory.newReaderResource(
			                                   new StringReader(XmlBPMNProcessDumper.INSTANCE.dump(ruleFlowProcess))), ResourceType.BPMN2);
		}
		kbuilder.add(ResourceFactory.newReaderResource(new InputStreamReader(SimpleBPMNProcessTest.class.getResourceAsStream("/" + process))), ResourceType.BPMN2);
		if (!kbuilder.getErrors().isEmpty()) {
			for (KnowledgeBuilderError error: kbuilder.getErrors()) {
				System.err.println(error);
			}
			throw new IllegalArgumentException("Errors while parsing knowledge base");
		}
		KnowledgeBase kbase = KnowledgeBaseFactory.newKnowledgeBase();
		kbase.addKnowledgePackages(kbuilder.getKnowledgePackages());
		return kbase;
	}
	
	private KnowledgeBase createKnowledgeBaseWithoutDumper(String process) throws Exception {
        KnowledgeBuilderConfiguration conf = KnowledgeBuilderFactory.newKnowledgeBuilderConfiguration();
        ((PackageBuilderConfiguration) conf).initSemanticModules();
        ((PackageBuilderConfiguration) conf).addSemanticModule(new BPMNSemanticModule());
        ((PackageBuilderConfiguration) conf).addSemanticModule(new BPMNDISemanticModule());
        ((PackageBuilderConfiguration) conf).addSemanticModule(new BPMNExtensionsSemanticModule());
//      ProcessDialectRegistry.setDialect("XPath", new XPathDialect());
        XmlProcessReader processReader = new XmlProcessReader(
            ((PackageBuilderConfiguration) conf).getSemanticModules());
        KnowledgeBuilder kbuilder = KnowledgeBuilderFactory.newKnowledgeBuilder(conf);
        kbuilder.add(ResourceFactory.newReaderResource(new InputStreamReader(SimpleBPMNProcessTest.class.getResourceAsStream("/" + process))), ResourceType.BPMN2);
        if (!kbuilder.getErrors().isEmpty()) {
            for (KnowledgeBuilderError error: kbuilder.getErrors()) {
                System.err.println(error);
            }
            throw new IllegalArgumentException("Errors while parsing knowledge base");
        }
        KnowledgeBase kbase = KnowledgeBaseFactory.newKnowledgeBase();
        kbase.addKnowledgePackages(kbuilder.getKnowledgePackages());
        return kbase;
    }
	
}<|MERGE_RESOLUTION|>--- conflicted
+++ resolved
@@ -281,7 +281,7 @@
 		assertTrue(processInstance.getState() == ProcessInstance.STATE_COMPLETED);
 	}
 	
-<<<<<<< HEAD
+
 	public void testExclusiveSplitXPathAdvanced() throws Exception {
         KnowledgeBase kbase = createKnowledgeBase("BPMN2-ExclusiveSplitXPath-advanced.bpmn2");
         StatefulKnowledgeSession ksession = createKnowledgeSession(kbase);
@@ -335,7 +335,7 @@
         ProcessInstance processInstance = ksession.startProcess("com.sample.test", params);
         assertTrue(processInstance.getState() == ProcessInstance.STATE_COMPLETED);
     }
-=======
+
 	public void testExclusiveSplitPriority() throws Exception {
 		KnowledgeBase kbase = createKnowledgeBase("BPMN2-ExclusiveSplitPriority.bpmn2");
 		StatefulKnowledgeSession ksession = createKnowledgeSession(kbase);
@@ -346,7 +346,6 @@
 		ProcessInstance processInstance = ksession.startProcess("com.sample.test", params);
 		assertTrue(processInstance.getState() == ProcessInstance.STATE_COMPLETED);
 	}
->>>>>>> 1b8e3fc6
 	
 	public void testExclusiveSplitDefault() throws Exception {
 		KnowledgeBase kbase = createKnowledgeBase("BPMN2-ExclusiveSplitDefault.bpmn2");
