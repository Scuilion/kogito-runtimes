/*
 * Copyright 2012 JBoss by Red Hat.
 *
 * Licensed under the Apache License, Version 2.0 (the "License");
 * you may not use this file except in compliance with the License.
 * You may obtain a copy of the License at
 *
 *      http://www.apache.org/licenses/LICENSE-2.0
 *
 * Unless required by applicable law or agreed to in writing, software
 * distributed under the License is distributed on an "AS IS" BASIS,
 * WITHOUT WARRANTIES OR CONDITIONS OF ANY KIND, either express or implied.
 * See the License for the specific language governing permissions and
 * limitations under the License.
 */
package org.jbpm.task.deadlines;

import java.util.Date;
import java.util.Iterator;
import java.util.List;
import java.util.Map;
import javax.decorator.Decorator;
import javax.decorator.Delegate;
import javax.inject.Inject;
import org.jbpm.shared.services.api.JbpmServicesPersistenceManager;
import org.jbpm.task.ContentData;
import org.jbpm.task.Deadline;
import org.jbpm.task.Deadlines;
import org.jbpm.task.FaultData;
import org.jbpm.task.I18NText;
import org.jbpm.task.OrganizationalEntity;
import org.jbpm.task.SubTasksStrategy;
import org.jbpm.task.Task;
import org.jbpm.task.api.TaskDeadlinesService;
import org.jbpm.task.api.TaskDeadlinesService.DeadlineType;
import org.jbpm.task.api.TaskInstanceService;
import org.jbpm.task.api.TaskQueryService;

/**
 *
 */
@Decorator
public class DeadlinesDecorator implements TaskInstanceService {

    @Delegate
    @Inject
    private TaskInstanceService instanceService;
    @Inject
    private TaskQueryService queryService;
    @Inject
    private TaskDeadlinesService deadlineService;
    @Inject 
    private JbpmServicesPersistenceManager pm;

    public DeadlinesDecorator() { 
    }

    public void setInstanceService(TaskInstanceService instanceService) {
        this.instanceService = instanceService;
    }

    public void setQueryService(TaskQueryService queryService) {
        this.queryService = queryService;
    }

    public void setDeadlineService(TaskDeadlinesService deadlineService) {
        this.deadlineService = deadlineService;
    }

    public void setPm(JbpmServicesPersistenceManager pm) {
        this.pm = pm;
    }
    
    
    
    public long addTask(Task task, Map<String, Object> params) {
        long taskId = instanceService.addTask(task, params);
        scheduleDeadlinesForTask(task);
        return taskId;
    }

    public long addTask(Task task, ContentData data) {
        long taskId = instanceService.addTask(task, data);
        scheduleDeadlinesForTask(task);
        return taskId;
    }

    public void activate(long taskId, String userId) {
        instanceService.activate(taskId, userId);
    }

    public void claim(long taskId, String userId) {
        instanceService.claim(taskId, userId);
    }

    public void claim(long taskId, String userId, List<String> groupIds) {
        instanceService.claim(taskId, userId, groupIds);
    }

    public void claimNextAvailable(String userId, String language) {
        instanceService.claimNextAvailable(userId, language);
    }

    public void claimNextAvailable(String userId, List<String> groupIds, String language) {
        instanceService.claimNextAvailable(userId, groupIds, language);
    }

    public void complete(long taskId, String userId, Map<String, Object> data) {
        instanceService.complete(taskId, userId, data);
        clearDeadlines(taskId, true, true);
    }

    public void delegate(long taskId, String userId, String targetUserId) {
        instanceService.delegate(taskId, userId, targetUserId);
    }

    public void deleteFault(long taskId, String userId) {
        instanceService.deleteFault(taskId, userId);
    }

    public void deleteOutput(long taskId, String userId) {
        instanceService.deleteOutput(taskId, userId);
    }

    public void exit(long taskId, String userId) {
        instanceService.exit(taskId, userId);
        clearDeadlines(taskId, true, true);
    }

    public void fail(long taskId, String userId, Map<String, Object> faultData) {
        instanceService.fail(taskId, userId, faultData);
        clearDeadlines(taskId, true, true);
    }

    public void forward(long taskId, String userId, String targetEntityId) {
        instanceService.forward(taskId, userId, targetEntityId);
    }

    public void release(long taskId, String userId) {
        instanceService.release(taskId, userId);
    }

    public void remove(long taskId, String userId) {
        instanceService.remove(taskId, userId);
    }

    public void resume(long taskId, String userId) {
        instanceService.resume(taskId, userId);
    }

    public void setFault(long taskId, String userId, FaultData fault) {
        instanceService.setFault(taskId, userId, fault);
    }

    public void setOutput(long taskId, String userId, Object outputContentData) {
        instanceService.setOutput(taskId, userId, outputContentData);
    }

    public void setPriority(long taskId, int priority) {
        instanceService.setPriority(taskId, priority);
    }

    public void skip(long taskId, String userId) {
        instanceService.skip(taskId, userId);
        clearDeadlines(taskId, true, true);
    }

    public void start(long taskId, String userId) {
        instanceService.start(taskId, userId);
        clearDeadlines(taskId, true, false);
    }

    public void stop(long taskId, String userId) {
        instanceService.stop(taskId, userId);
    }

    public void suspend(long taskId, String userId) {
        instanceService.suspend(taskId, userId);
    }

    public void nominate(long taskId, String userId, List<OrganizationalEntity> potentialOwners) {
        instanceService.nominate(taskId, userId, potentialOwners);
    }

    private void scheduleDeadlinesForTask(final Task task) {
        final long now = System.currentTimeMillis();
<<<<<<< HEAD
        if( task.getDeadlines() != null ){
            final List<Deadline> startDeadlines = task.getDeadlines().getStartDeadlines();

            if (startDeadlines != null) {
                scheduleDeadlines(startDeadlines, now, task.getId());
            }

            final List<Deadline> endDeadlines = task.getDeadlines().getEndDeadlines();

            if (endDeadlines != null) {
                scheduleDeadlines(endDeadlines, now, task.getId());
=======
        Deadlines deadlines = task.getDeadlines();
        
        if (deadlines != null) {
            final List<Deadline> startDeadlines = deadlines.getStartDeadlines();
    
            if (startDeadlines != null) {
                scheduleDeadlines(startDeadlines, now, task.getId(), DeadlineType.START);
            }
    
            final List<Deadline> endDeadlines = deadlines.getEndDeadlines();
    
            if (endDeadlines != null) {
                scheduleDeadlines(endDeadlines, now, task.getId(), DeadlineType.END);
>>>>>>> 69a72aa7
            }
        }
    }

    private void scheduleDeadlines(final List<Deadline> deadlines, final long now, final long taskId, DeadlineType type) {
        for (Deadline deadline : deadlines) {
            if (!deadline.isEscalated()) {
                // only escalate when true - typically this would only be true
                // if the user is requested that the notification should never be escalated
                Date date = deadline.getDate();
                deadlineService.schedule(taskId, deadline.getId(), date.getTime() - now, type);
            }
        }
    }

    private void clearDeadlines(final long taskId, boolean removeStart, boolean removeEnd) {
        Task task = queryService.getTaskInstanceById(taskId);
        if (task.getDeadlines() == null) {
            return;
        }

        Iterator<Deadline> it = null;
<<<<<<< HEAD
        if (task.getDeadlines().getStartDeadlines() != null) {
            it = task.getDeadlines().getStartDeadlines().iterator();
            while (it.hasNext()) {
                pm.remove(it.next());
                it.remove();
            }
        }

        if (task.getDeadlines().getEndDeadlines() != null) {
            it = task.getDeadlines().getEndDeadlines().iterator();
            while (it.hasNext()) {
                pm.remove(it.next());
                it.remove();
=======
        if (removeStart) {
            if (task.getDeadlines().getStartDeadlines() != null) {
                it = task.getDeadlines().getStartDeadlines().iterator();
                while (it.hasNext()) {
                    deadlineService.unschedule(taskId, DeadlineType.START);
                    em.remove(it.next());
                    it.remove();
                }
            }
        }

        if (removeEnd) {
            if (task.getDeadlines().getEndDeadlines() != null) {
                it = task.getDeadlines().getEndDeadlines().iterator();
                while (it.hasNext()) {
                    deadlineService.unschedule(taskId, DeadlineType.END);
                    em.remove(it.next());
                    it.remove();
                }
>>>>>>> 69a72aa7
            }
        }
    }

    public void setExpirationDate(long taskId, Date date) {
        instanceService.setExpirationDate(taskId, date);
    }

    public void setDescriptions(long taskId, List<I18NText> descriptions) {
        instanceService.setDescriptions(taskId, descriptions);
    }

    public void setSkipable(long taskId, boolean skipable) {
        instanceService.setSkipable(taskId, skipable);
    }

    public void setSubTaskStrategy(long taskId, SubTasksStrategy strategy) {
        instanceService.setSubTaskStrategy(taskId, strategy);
    }

    public int getPriority(long taskId) {
        return instanceService.getPriority(taskId);
    }

    public Date getExpirationDate(long taskId) {
        return instanceService.getExpirationDate(taskId);
    }

    public List<I18NText> getDescriptions(long taskId) {
        return instanceService.getDescriptions(taskId);
    }

    public boolean isSkipable(long taskId) {
        return instanceService.isSkipable(taskId);
    }

    public SubTasksStrategy getSubTaskStrategy(long taskId) {
        return instanceService.getSubTaskStrategy(taskId);
    }

    public void setTaskNames(long taskId, List<I18NText> taskNames) {
        instanceService.setTaskNames(taskId, taskNames);
    }
}<|MERGE_RESOLUTION|>--- conflicted
+++ resolved
@@ -184,19 +184,7 @@
 
     private void scheduleDeadlinesForTask(final Task task) {
         final long now = System.currentTimeMillis();
-<<<<<<< HEAD
-        if( task.getDeadlines() != null ){
-            final List<Deadline> startDeadlines = task.getDeadlines().getStartDeadlines();
-
-            if (startDeadlines != null) {
-                scheduleDeadlines(startDeadlines, now, task.getId());
-            }
-
-            final List<Deadline> endDeadlines = task.getDeadlines().getEndDeadlines();
-
-            if (endDeadlines != null) {
-                scheduleDeadlines(endDeadlines, now, task.getId());
-=======
+
         Deadlines deadlines = task.getDeadlines();
         
         if (deadlines != null) {
@@ -210,7 +198,6 @@
     
             if (endDeadlines != null) {
                 scheduleDeadlines(endDeadlines, now, task.getId(), DeadlineType.END);
->>>>>>> 69a72aa7
             }
         }
     }
@@ -233,27 +220,13 @@
         }
 
         Iterator<Deadline> it = null;
-<<<<<<< HEAD
-        if (task.getDeadlines().getStartDeadlines() != null) {
-            it = task.getDeadlines().getStartDeadlines().iterator();
-            while (it.hasNext()) {
-                pm.remove(it.next());
-                it.remove();
-            }
-        }
-
-        if (task.getDeadlines().getEndDeadlines() != null) {
-            it = task.getDeadlines().getEndDeadlines().iterator();
-            while (it.hasNext()) {
-                pm.remove(it.next());
-                it.remove();
-=======
+
         if (removeStart) {
             if (task.getDeadlines().getStartDeadlines() != null) {
                 it = task.getDeadlines().getStartDeadlines().iterator();
                 while (it.hasNext()) {
                     deadlineService.unschedule(taskId, DeadlineType.START);
-                    em.remove(it.next());
+                    pm.remove(it.next());
                     it.remove();
                 }
             }
@@ -264,10 +237,10 @@
                 it = task.getDeadlines().getEndDeadlines().iterator();
                 while (it.hasNext()) {
                     deadlineService.unschedule(taskId, DeadlineType.END);
-                    em.remove(it.next());
+                    pm.remove(it.next());
                     it.remove();
                 }
->>>>>>> 69a72aa7
+
             }
         }
     }
